--- conflicted
+++ resolved
@@ -91,39 +91,6 @@
                 <i class="fas fa-graduation-cap me-2"></i>
                 Document Grader
             </a>
-<<<<<<< HEAD
-            <div class="navbar-nav ms-auto">
-                <a class="nav-link" href="/">
-                    <i class="fas fa-upload me-1"></i>Single Upload
-                </a>
-                <a class="nav-link" href="/bulk_upload">
-                    <i class="fas fa-layer-group me-1"></i>Bulk Upload
-                </a>
-                <a class="nav-link" href="/jobs">
-                    <i class="fas fa-tasks me-1"></i>Jobs
-                </a>
-                <a class="nav-link" href="/batches">
-                    <i class="fas fa-layer-group me-1"></i>Batches
-                </a>
-                <a class="nav-link" href="/saved-configurations">
-                    <i class="fas fa-bookmark me-1"></i>Saved Configurations
-                </a>
-                <a class="nav-link" href="/templates">
-                    <i class="fas fa-layer-group me-1"></i>Templates
-                </a>
-                <a class="nav-link" href="/schemes">
-                    <i class="fas fa-list-check me-1"></i>Grading Schemes
-                </a>
-                <a class="nav-link" href="/desktop/settings">
-                    <i class="fas fa-desktop me-1"></i>Settings
-                </a>
-                <a class="nav-link" href="/desktop/data">
-                    <i class="fas fa-database me-1"></i>Data Management
-                </a>
-                <a class="nav-link" href="/config">
-                    <i class="fas fa-cog me-1"></i>Configuration
-                </a>
-=======
             <button class="navbar-toggler" type="button" data-bs-toggle="collapse" data-bs-target="#navbarNav">
                 <span class="navbar-toggler-icon"></span>
             </button>
@@ -146,6 +113,15 @@
                     </a>
                     <a class="nav-link" href="/templates">
                         <i class="fas fa-layer-group me-1"></i>Templates
+                    </a>
+                    <a class="nav-link" href="/schemes">
+                        <i class="fas fa-list-check me-1"></i>Grading Schemes
+                    </a>
+                    <a class="nav-link" href="/desktop/settings">
+                        <i class="fas fa-desktop me-1"></i>Settings
+                    </a>
+                    <a class="nav-link" href="/desktop/data">
+                        <i class="fas fa-database me-1"></i>Data Management
                     </a>
                     <a class="nav-link" href="/config">
                         <i class="fas fa-cog me-1"></i>Configuration
@@ -207,7 +183,6 @@
                         </span>
                     {% endif %}
                 </div>
->>>>>>> b31d9a15
             </div>
         </div>
     </nav>
