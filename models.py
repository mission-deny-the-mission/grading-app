import uuid
from datetime import datetime, timezone
from decimal import Decimal

from flask_sqlalchemy import SQLAlchemy

# Prevent attribute expiration on commit to avoid DetachedInstanceError in tests and APIs
db = SQLAlchemy(session_options={"expire_on_commit": False})


class SavedPrompt(db.Model):
    """Model for storing saved prompts that can be reused."""

    __tablename__ = "saved_prompts"

    id = db.Column(db.String(36), primary_key=True, default=lambda: str(uuid.uuid4()))
    created_at = db.Column(db.DateTime, default=lambda: datetime.now(timezone.utc))
    updated_at = db.Column(
        db.DateTime,
        default=lambda: datetime.now(timezone.utc),
        onupdate=lambda: datetime.now(timezone.utc),
    )

    # Prompt metadata
    name = db.Column(db.String(255), nullable=False)
    description = db.Column(db.Text)
    category = db.Column(db.String(100))  # e.g., 'essay', 'report', 'assignment'

    # Prompt content
    prompt_text = db.Column(db.Text, nullable=False)

    # Configuration
    # Provider is no longer saved with prompts; configure provider per-job instead.

    # Usage tracking
    usage_count = db.Column(db.Integer, default=0)
    last_used = db.Column(db.DateTime)

    # Relationships
    jobs = db.relationship("GradingJob", backref="saved_prompt", lazy=True)

    def to_dict(self):
        """Convert saved prompt to dictionary."""
        return {
            "id": self.id,
            "created_at": self.created_at.isoformat() if self.created_at else None,
            "updated_at": self.updated_at.isoformat() if self.updated_at else None,
            "name": self.name,
            "description": self.description,
            "category": self.category,
            "prompt_text": self.prompt_text,
            "usage_count": self.usage_count,
            "last_used": self.last_used.isoformat() if self.last_used else None,
        }

    def increment_usage(self):
        """Increment usage count and update last used timestamp."""
        self.usage_count += 1
        self.last_used = datetime.now(timezone.utc)
        db.session.commit()


class SavedMarkingScheme(db.Model):
    """Model for storing saved marking schemes that can be reused."""

    __tablename__ = "saved_marking_schemes"

    id = db.Column(db.String(36), primary_key=True, default=lambda: str(uuid.uuid4()))
    created_at = db.Column(db.DateTime, default=lambda: datetime.now(timezone.utc))
    updated_at = db.Column(
        db.DateTime,
        default=lambda: datetime.now(timezone.utc),
        onupdate=lambda: datetime.now(timezone.utc),
    )

    # Marking scheme metadata
    name = db.Column(db.String(255), nullable=False)
    description = db.Column(db.Text)
    category = db.Column(db.String(100))  # e.g., 'essay', 'report', 'assignment'

    # File information
    filename = db.Column(db.String(255), nullable=False)
    original_filename = db.Column(db.String(255), nullable=False)
    file_size = db.Column(db.Integer)
    file_type = db.Column(db.String(10))  # docx, pdf, txt

    # Extracted content
    content = db.Column(db.Text)

    # Usage tracking
    usage_count = db.Column(db.Integer, default=0)
    last_used = db.Column(db.DateTime)

    # Relationships
    jobs = db.relationship("GradingJob", backref="saved_marking_scheme", lazy=True)

    def to_dict(self):
        """Convert saved marking scheme to dictionary."""
        return {
            "id": self.id,
            "created_at": self.created_at.isoformat() if self.created_at else None,
            "updated_at": self.updated_at.isoformat() if self.updated_at else None,
            "name": self.name,
            "description": self.description,
            "category": self.category,
            "filename": self.filename,
            "original_filename": self.original_filename,
            "file_size": self.file_size,
            "file_type": self.file_type,
            "content": self.content,
            "usage_count": self.usage_count,
            "last_used": self.last_used.isoformat() if self.last_used else None,
        }

    def increment_usage(self):
        """Increment usage count and update last used timestamp."""
        self.usage_count += 1
        self.last_used = datetime.now(timezone.utc)
        db.session.commit()


class MarkingScheme(db.Model):
    """Model for storing marking schemes."""

    __tablename__ = "marking_schemes"

    id = db.Column(db.String(36), primary_key=True, default=lambda: str(uuid.uuid4()))
    created_at = db.Column(db.DateTime, default=lambda: datetime.now(timezone.utc))
    updated_at = db.Column(
        db.DateTime,
        default=lambda: datetime.now(timezone.utc),
        onupdate=lambda: datetime.now(timezone.utc),
    )

    # Marking scheme metadata
    name = db.Column(db.String(255), nullable=False)
    description = db.Column(db.Text)
    filename = db.Column(db.String(255), nullable=False)
    original_filename = db.Column(db.String(255), nullable=False)
    file_size = db.Column(db.Integer)
    file_type = db.Column(db.String(10))  # docx, pdf, txt

    # Extracted content
    content = db.Column(db.Text)

    # Relationships
    jobs = db.relationship("GradingJob", backref="marking_scheme", lazy=True)

    def to_dict(self):
        """Convert marking scheme to dictionary."""
        return {
            "id": self.id,
            "created_at": self.created_at.isoformat() if self.created_at else None,
            "updated_at": self.updated_at.isoformat() if self.updated_at else None,
            "name": self.name,
            "description": self.description,
            "filename": self.filename,
            "original_filename": self.original_filename,
            "file_size": self.file_size,
            "file_type": self.file_type,
            "content": self.content,
        }


class GradingJob(db.Model):
    """Model for tracking grading jobs."""

    __tablename__ = "grading_jobs"

    id = db.Column(db.String(36), primary_key=True, default=lambda: str(uuid.uuid4()))
    created_at = db.Column(db.DateTime, default=lambda: datetime.now(timezone.utc))
    updated_at = db.Column(
        db.DateTime,
        default=lambda: datetime.now(timezone.utc),
        onupdate=lambda: datetime.now(timezone.utc),
    )

    # Job metadata
    job_name = db.Column(db.String(255), nullable=False)
    description = db.Column(db.Text)
    status = db.Column(db.String(50), default="pending")  # pending, processing, completed, failed
    priority = db.Column(db.Integer, default=5)  # 1-10, higher is more important

    # Processing info
    total_submissions = db.Column(db.Integer, default=0)
    processed_submissions = db.Column(db.Integer, default=0)
    failed_submissions = db.Column(db.Integer, default=0)

    # Configuration
    provider = db.Column(db.String(50), nullable=False)  # openrouter, claude, lm_studio
    prompt = db.Column(db.Text, nullable=False)
    model = db.Column(db.String(100))

    # Model parameters
    temperature = db.Column(db.Float, default=0.3)  # Default temperature for all providers
    max_tokens = db.Column(db.Integer, default=2000)  # Default max tokens for all providers

    # Multi-model support
    models_to_compare = db.Column(db.JSON)  # List of models to use for comparison

    # Marking scheme reference
    marking_scheme_id = db.Column(db.String(36), db.ForeignKey("marking_schemes.id"), nullable=True)

    # Saved configurations references
    saved_prompt_id = db.Column(db.String(36), db.ForeignKey("saved_prompts.id"), nullable=True)
    saved_marking_scheme_id = db.Column(db.String(36), db.ForeignKey("saved_marking_schemes.id"), nullable=True)

    # Foreign keys
    batch_id = db.Column(db.String(36), db.ForeignKey("job_batches.id"), nullable=True)

    # Relationships
    submissions = db.relationship("Submission", backref="job", lazy=True, cascade="all, delete-orphan")

    def to_dict(self):
        """Convert job to dictionary."""
        try:
            # Try to access related objects, but handle detached instance errors
            marking_scheme_dict = None
            try:
                marking_scheme_dict = self.marking_scheme.to_dict() if self.marking_scheme else None
            except Exception:
                pass

            saved_prompt_dict = None
            try:
                saved_prompt_dict = self.saved_prompt.to_dict() if self.saved_prompt else None
            except Exception:
                pass

            saved_marking_scheme_dict = None
            try:
                saved_marking_scheme_dict = self.saved_marking_scheme.to_dict() if self.saved_marking_scheme else None
            except Exception:
                pass

            progress = 0
            try:
                progress = self.get_progress()
            except Exception:
                pass

            can_retry = False
            try:
                can_retry = self.can_retry_failed_submissions()
            except Exception:
                pass

            return {
                "id": self.id,
                "created_at": self.created_at.isoformat() if self.created_at else None,
                "updated_at": self.updated_at.isoformat() if self.updated_at else None,
                "job_name": self.job_name,
                "description": self.description,
                "status": self.status,
                "priority": self.priority,
                "total_submissions": self.total_submissions,
                "processed_submissions": self.processed_submissions,
                "failed_submissions": self.failed_submissions,
                "provider": self.provider,
                "prompt": self.prompt,
                "model": self.model,
                "models_to_compare": self.models_to_compare,
                "temperature": self.temperature,
                "max_tokens": self.max_tokens,
                "marking_scheme_id": self.marking_scheme_id,
                "marking_scheme": marking_scheme_dict,
                "saved_prompt_id": self.saved_prompt_id,
                "saved_prompt": saved_prompt_dict,
                "saved_marking_scheme_id": self.saved_marking_scheme_id,
                "saved_marking_scheme": saved_marking_scheme_dict,
                "progress": progress,
                "can_retry": can_retry,
            }
        except Exception as e:
            # Fallback for any other errors
            return {
                "id": getattr(self, "id", None),
                "job_name": getattr(self, "job_name", None),
                "status": getattr(self, "status", None),
                "error": f"Error serializing job: {str(e)}",
            }

    def get_progress(self):
        """Calculate job progress percentage."""
        if self.total_submissions == 0:
            return 0
        return round(
            (self.processed_submissions + self.failed_submissions) / self.total_submissions * 100,
            2,
        )

    def update_progress(self):
        """Update job progress based on submissions."""
        # Compute counts via queries to avoid stale relationship caching
        try:
            from models import \
                Submission  # local import to avoid circular issues
        except Exception:
            Submission = None

        if Submission is not None:
            actual_total = db.session.query(Submission).filter(Submission.job_id == self.id).count()
            processed_count = (
                db.session.query(Submission)
                .filter(Submission.job_id == self.id, Submission.status == "completed")
                .count()
            )
            failed_count = (
                db.session.query(Submission).filter(Submission.job_id == self.id, Submission.status == "failed").count()
            )
        else:
            # Fallback to relationship if import failed
            actual_total = len(self.submissions)
            processed_count = sum(1 for s in self.submissions if s.status == "completed")
            failed_count = sum(1 for s in self.submissions if s.status == "failed")

        if self.total_submissions != actual_total:
            self.total_submissions = actual_total

        self.processed_submissions = processed_count
        self.failed_submissions = failed_count

        if (
            self.total_submissions > 0
            and self.processed_submissions + self.failed_submissions >= self.total_submissions
        ):
            if self.failed_submissions == 0:
                self.status = "completed"
            elif self.processed_submissions == 0:
                self.status = "failed"
            else:
                self.status = "completed_with_errors"

        db.session.commit()

    def can_retry_failed_submissions(self, max_retries=3):
        """Check if any failed submissions can be retried."""
        return any(submission.can_retry(max_retries) for submission in self.submissions)

    @property
    def can_retry(self):
        """Property to check if job can retry failed submissions."""
        return self.can_retry_failed_submissions()

    def retry_failed_submissions(self, max_retries=3):
        """Retry all failed submissions that can be retried."""
        retried_count = 0
        for submission in self.submissions:
            if submission.retry(max_retries):
                retried_count += 1

        if retried_count > 0:
            self.status = "pending"
            db.session.commit()

        return retried_count

    def update_status(self):
        """Update job status based on submission states."""
        self.update_progress()
        # Ensure status reflects completed submissions
        if (
            self.total_submissions > 0
            and self.processed_submissions + self.failed_submissions >= self.total_submissions
        ):
            if self.failed_submissions == 0:
                self.status = "completed"
            elif self.processed_submissions == 0:
                self.status = "failed"
            else:
                self.status = "completed_with_errors"
            db.session.commit()


class GradeResult(db.Model):
    """Model for storing individual grade results from different models."""

    __tablename__ = "grade_results"

    id = db.Column(db.String(36), primary_key=True, default=lambda: str(uuid.uuid4()))
    created_at = db.Column(db.DateTime, default=lambda: datetime.now(timezone.utc))

    # Grade information
    grade = db.Column(db.Text, nullable=False)
    provider = db.Column(db.String(50), nullable=False)  # openrouter, claude, lm_studio
    model = db.Column(db.String(100), nullable=False)
    status = db.Column(db.String(50), default="completed")  # completed, failed
    error_message = db.Column(db.Text)

    # Metadata
    grade_metadata = db.Column(db.JSON)  # Store usage, tokens, etc.

    # Foreign keys
    submission_id = db.Column(db.String(36), db.ForeignKey("submissions.id"), nullable=False)

    def to_dict(self):
        """Convert grade result to dictionary."""
        return {
            "id": self.id,
            "created_at": self.created_at.isoformat() if self.created_at else None,
            "grade": self.grade,
            "provider": self.provider,
            "model": self.model,
            "status": self.status,
            "error_message": self.error_message,
            "grade_metadata": self.grade_metadata,
            "submission_id": self.submission_id,
        }


class Submission(db.Model):
    """Model for individual document submissions."""

    __tablename__ = "submissions"

    id = db.Column(db.String(36), primary_key=True, default=lambda: str(uuid.uuid4()))
    created_at = db.Column(db.DateTime, default=lambda: datetime.now(timezone.utc))
    updated_at = db.Column(
        db.DateTime,
        default=lambda: datetime.now(timezone.utc),
        onupdate=lambda: datetime.now(timezone.utc),
    )

    # File information
    filename = db.Column(db.String(255), nullable=False)
    original_filename = db.Column(db.String(255), nullable=False)
    file_size = db.Column(db.Integer)
    file_type = db.Column(db.String(10))  # docx, pdf

    # Processing status
    status = db.Column(db.String(50), default="pending")  # pending, processing, completed, failed
    error_message = db.Column(db.Text)
    retry_count = db.Column(db.Integer, default=0)  # Number of retry attempts
    started_at = db.Column(db.DateTime)
    completed_at = db.Column(db.DateTime)

    # Extracted content
    extracted_text = db.Column(db.Text)

    # Legacy fields (for backward compatibility)
    grade = db.Column(db.Text)
    grade_metadata = db.Column(db.JSON)  # Store provider, model, tokens used, etc.

    # Foreign keys
    job_id = db.Column(db.String(36), db.ForeignKey("grading_jobs.id"), nullable=False)

    # Relationships
    grade_results = db.relationship("GradeResult", backref="submission", lazy=True, cascade="all, delete-orphan")

    def to_dict(self):
        """Convert submission to dictionary."""
        try:
            grade_results_list = []
            try:
                grade_results_list = [gr.to_dict() for gr in self.grade_results]
            except Exception:
                pass

            can_retry_val = False
            try:
                can_retry_val = self.can_retry()
            except Exception:
                pass

            return {
                "id": self.id,
                "created_at": self.created_at.isoformat() if self.created_at else None,
                "updated_at": self.updated_at.isoformat() if self.updated_at else None,
                "filename": self.filename,
                "original_filename": self.original_filename,
                "file_size": self.file_size,
                "file_type": self.file_type,
                "status": self.status,
                "error_message": self.error_message,
                "grade": self.grade,  # Legacy field
                "grade_metadata": self.grade_metadata,  # Legacy field
                "grade_results": grade_results_list,
                "job_id": self.job_id,
                "retry_count": self.retry_count,
                "can_retry": can_retry_val,
                "started_at": self.started_at.isoformat() if self.started_at else None,
                "completed_at": (self.completed_at.isoformat() if self.completed_at else None),
            }
        except Exception as e:
            return {
                "id": getattr(self, "id", None),
                "original_filename": getattr(self, "original_filename", None),
                "status": getattr(self, "status", None),
                "error": f"Error serializing submission: {str(e)}",
            }

    def set_status(self, status, error_message=None):
        """Update submission status."""
        self.status = status
        if error_message:
            self.error_message = error_message
        self.updated_at = datetime.now(timezone.utc)
        db.session.commit()

        # Update job progress
        if self.job:
            self.job.update_progress()

    def can_retry(self, max_retries=3):
        """Check if submission can be retried."""
        return self.status == "failed" and self.retry_count < max_retries

    def retry(self, max_retries=3):
        """Retry a failed submission."""
        if not self.can_retry(max_retries):
            return False

        self.status = "pending"
        self.error_message = None
        self.retry_count += 1
        self.updated_at = datetime.now(timezone.utc)

        # Clear previous grade results for retry
        for grade_result in self.grade_results:
            db.session.delete(grade_result)

        db.session.commit()

        # Update job status if it was failed
        if self.job and self.job.status == "failed":
            self.job.status = "pending"
            db.session.commit()

        return True

    def mark_as_processing(self):
        """Mark submission as processing."""
        self.status = "processing"
        self.started_at = datetime.now(timezone.utc)
        db.session.commit()

    def mark_as_completed(self, grade):
        """Mark submission as completed with grade."""
        self.status = "completed"
        self.grade = grade
        self.completed_at = datetime.now(timezone.utc)
        self.error_message = None
        db.session.commit()

    def mark_as_failed(self, error_message):
        """Mark submission as failed with error message."""
        self.status = "failed"
        self.error_message = error_message
        self.completed_at = datetime.now(timezone.utc)
        db.session.commit()

    def add_grade_result(
        self,
        grade,
        provider,
        model,
        status="completed",
        error_message=None,
        metadata=None,
    ):
        """Add a new grade result to this submission."""
        grade_result = GradeResult(
            grade=grade,
            provider=provider,
            model=model,
            status=status,
            error_message=error_message,
            grade_metadata=metadata,
        )
        self.grade_results.append(grade_result)
        db.session.commit()
        return grade_result


class BatchTemplate(db.Model):
    """Model for storing batch templates that can be reused."""

    __tablename__ = "batch_templates"

    id = db.Column(db.String(36), primary_key=True, default=lambda: str(uuid.uuid4()))
    created_at = db.Column(db.DateTime, default=lambda: datetime.now(timezone.utc))
    updated_at = db.Column(
        db.DateTime,
        default=lambda: datetime.now(timezone.utc),
        onupdate=lambda: datetime.now(timezone.utc),
    )

    # Template metadata
    name = db.Column(db.String(255), nullable=False)
    description = db.Column(db.Text)
    category = db.Column(db.String(100))  # e.g., 'essay', 'report', 'assignment'

    # Template settings
    default_settings = db.Column(db.JSON)  # Default settings for batch creation
    job_structure = db.Column(db.JSON)  # Default job structure for batch
    processing_rules = db.Column(db.JSON)  # Processing rules for batch

    # Usage tracking
    usage_count = db.Column(db.Integer, default=0)
    last_used = db.Column(db.DateTime)

    # Access control
    is_public = db.Column(db.Boolean, default=False)
    created_by = db.Column(db.String(100))

    def to_dict(self):
        """Convert batch template to dictionary."""
        return {
            "id": self.id,
            "created_at": self.created_at.isoformat() if self.created_at else None,
            "updated_at": self.updated_at.isoformat() if self.updated_at else None,
            "name": self.name,
            "description": self.description,
            "category": self.category,
            "default_settings": self.default_settings,
            "job_structure": self.job_structure,
            "processing_rules": self.processing_rules,
            "usage_count": self.usage_count,
            "last_used": self.last_used.isoformat() if self.last_used else None,
            "is_public": self.is_public,
            "created_by": self.created_by,
            "type": "batch",
        }

    def increment_usage(self):
        """Increment usage count and update last used timestamp."""
        self.usage_count += 1
        self.last_used = datetime.now(timezone.utc)
        db.session.commit()


class JobTemplate(db.Model):
    """Model for storing job templates that can be reused."""

    __tablename__ = "job_templates"

    id = db.Column(db.String(36), primary_key=True, default=lambda: str(uuid.uuid4()))
    created_at = db.Column(db.DateTime, default=lambda: datetime.now(timezone.utc))
    updated_at = db.Column(
        db.DateTime,
        default=lambda: datetime.now(timezone.utc),
        onupdate=lambda: datetime.now(timezone.utc),
    )

    # Template metadata
    name = db.Column(db.String(255), nullable=False)
    description = db.Column(db.Text)
    category = db.Column(db.String(100))  # e.g., 'essay', 'report', 'assignment'

    # Job configuration
    provider = db.Column(db.String(50))  # openrouter, claude, lm_studio
    model = db.Column(db.String(100))
    prompt = db.Column(db.Text)
    temperature = db.Column(db.Float, default=0.3)
    max_tokens = db.Column(db.Integer, default=2000)
    models_to_compare = db.Column(db.JSON)  # List of models to use for comparison

    # References to saved configurations
    saved_prompt_id = db.Column(db.String(36), db.ForeignKey("saved_prompts.id"), nullable=True)
    saved_marking_scheme_id = db.Column(db.String(36), db.ForeignKey("saved_marking_schemes.id"), nullable=True)

    # Usage tracking
    usage_count = db.Column(db.Integer, default=0)
    last_used = db.Column(db.DateTime)

    # Access control
    is_public = db.Column(db.Boolean, default=False)
    created_by = db.Column(db.String(100))

    # Relationships
    saved_prompt = db.relationship("SavedPrompt", backref="job_templates", lazy=True)
    saved_marking_scheme = db.relationship("SavedMarkingScheme", backref="job_templates", lazy=True)

    def to_dict(self):
        """Convert job template to dictionary."""
        return {
            "id": self.id,
            "created_at": self.created_at.isoformat() if self.created_at else None,
            "updated_at": self.updated_at.isoformat() if self.updated_at else None,
            "name": self.name,
            "description": self.description,
            "category": self.category,
            "provider": self.provider,
            "model": self.model,
            "prompt": self.prompt,
            "temperature": self.temperature,
            "max_tokens": self.max_tokens,
            "models_to_compare": self.models_to_compare,
            "saved_prompt_id": self.saved_prompt_id,
            "saved_marking_scheme_id": self.saved_marking_scheme_id,
            "usage_count": self.usage_count,
            "last_used": self.last_used.isoformat() if self.last_used else None,
            "is_public": self.is_public,
            "created_by": self.created_by,
            "type": "job",
        }

    def increment_usage(self):
        """Increment usage count and update last used timestamp."""
        self.usage_count += 1
        self.last_used = datetime.now(timezone.utc)
        db.session.commit()


class JobBatch(db.Model):
    """Model for managing batch uploads with enhanced functionality."""

    __tablename__ = "job_batches"

    id = db.Column(db.String(36), primary_key=True, default=lambda: str(uuid.uuid4()))
    created_at = db.Column(db.DateTime, default=lambda: datetime.now(timezone.utc))
    updated_at = db.Column(
        db.DateTime,
        default=lambda: datetime.now(timezone.utc),
        onupdate=lambda: datetime.now(timezone.utc),
    )

    # Batch metadata
    batch_name = db.Column(db.String(255), nullable=False)
    description = db.Column(db.Text)
    status = db.Column(
        db.String(50), default="draft"
    )  # draft, pending, processing, paused, completed, completed_with_errors, failed, cancelled, archived
    priority = db.Column(db.Integer, default=5)  # 1-10, higher is more important
    tags = db.Column(db.JSON)  # For categorization and filtering

    # Configuration
    provider = db.Column(db.String(50))  # Can be null for mixed batches
    prompt = db.Column(db.Text)  # Default prompt for batch
    model = db.Column(db.String(100))  # Default model for batch
    models_to_compare = db.Column(db.JSON)  # Default models for comparison

    # Model parameters
    temperature = db.Column(db.Float, default=0.3)
    max_tokens = db.Column(db.Integer, default=2000)

    # Advanced settings
    batch_settings = db.Column(db.JSON)  # Additional configuration
    auto_assign_jobs = db.Column(db.Boolean, default=False)  # Auto-assign new jobs

    # Progress tracking
    total_jobs = db.Column(db.Integer, default=0)
    completed_jobs = db.Column(db.Integer, default=0)
    failed_jobs = db.Column(db.Integer, default=0)

    # Timeline
    deadline = db.Column(db.DateTime)
    started_at = db.Column(db.DateTime)
    completed_at = db.Column(db.DateTime)
    estimated_completion = db.Column(db.DateTime)

    # Template reference
    template_id = db.Column(db.String(36), db.ForeignKey("batch_templates.id"), nullable=True)

    # Ownership and permissions
    created_by = db.Column(db.String(100))
    shared_with = db.Column(db.JSON)  # List of users/groups with access

    # Saved configurations references
    saved_prompt_id = db.Column(db.String(36), db.ForeignKey("saved_prompts.id"), nullable=True)
    saved_marking_scheme_id = db.Column(db.String(36), db.ForeignKey("saved_marking_schemes.id"), nullable=True)

    # Relationships
    jobs = db.relationship("GradingJob", backref="batch", lazy=True, foreign_keys="GradingJob.batch_id")
    template = db.relationship("BatchTemplate", backref="batches", lazy=True)

    def to_dict(self):
        """Convert batch to dictionary."""
        try:
            # Handle job-related calculations safely
            total_jobs = 0
            completed_jobs = 0
            failed_jobs = 0
            processing_jobs = 0
            pending_jobs = 0
            try:
                total_jobs = len(self.jobs)
                completed_jobs = sum(1 for job in self.jobs if job.status == "completed")
                failed_jobs = sum(1 for job in self.jobs if job.status in ["failed", "completed_with_errors"])
                processing_jobs = sum(1 for job in self.jobs if job.status == "processing")
                pending_jobs = sum(1 for job in self.jobs if job.status == "pending")
            except Exception:
                pass

            template_dict = None
            try:
                template_dict = self.template.to_dict() if self.template else None
            except Exception:
                pass

            progress = 0
            try:
                progress = self.get_progress()
            except Exception:
                pass

            can_retry = False
            can_start = False
            can_pause = False
            can_resume = False
            try:
                can_retry = self.can_retry_failed_jobs()
                can_start = self.can_start()
                can_pause = self.can_pause()
                can_resume = self.can_resume()
            except Exception:
                pass

            return {
                "id": self.id,
                "created_at": self.created_at.isoformat() if self.created_at else None,
                "updated_at": self.updated_at.isoformat() if self.updated_at else None,
                "batch_name": self.batch_name,
                "description": self.description,
                "status": self.status,
                "priority": self.priority,
                "tags": self.tags or [],
                "provider": self.provider,
                "prompt": self.prompt,
                "model": self.model,
                "models_to_compare": self.models_to_compare,
                "temperature": self.temperature,
                "max_tokens": self.max_tokens,
                "batch_settings": self.batch_settings or {},
                "auto_assign_jobs": self.auto_assign_jobs,
                "total_jobs": total_jobs,
                "completed_jobs": completed_jobs,
                "failed_jobs": failed_jobs,
                "processing_jobs": processing_jobs,
                "pending_jobs": pending_jobs,
                "deadline": self.deadline.isoformat() if self.deadline else None,
                "started_at": self.started_at.isoformat() if self.started_at else None,
                "completed_at": (self.completed_at.isoformat() if self.completed_at else None),
                "estimated_completion": (self.estimated_completion.isoformat() if self.estimated_completion else None),
                "template_id": self.template_id,
                "template": template_dict,
                "created_by": self.created_by,
                "shared_with": self.shared_with or [],
                "saved_prompt_id": self.saved_prompt_id,
                "saved_marking_scheme_id": self.saved_marking_scheme_id,
                "progress": progress,
                "can_retry": can_retry,
                "can_start": can_start,
                "can_pause": can_pause,
                "can_resume": can_resume,
            }
        except Exception as e:
            return {
                "id": getattr(self, "id", None),
                "batch_name": getattr(self, "batch_name", None),
                "status": getattr(self, "status", None),
                "error": f"Error serializing batch: {str(e)}",
            }

    def get_progress(self):
        """Calculate batch progress percentage."""
        if not self.jobs:
            return 0
        total = len(self.jobs)
        completed = sum(1 for job in self.jobs if job.status in ["completed", "failed", "completed_with_errors"])
        return round((completed / total) * 100, 2) if total > 0 else 0

    def update_progress(self):
        """Update batch progress and status based on jobs."""
        if not self.jobs:
            return

        total = len(self.jobs)
        completed = sum(1 for job in self.jobs if job.status == "completed")
        failed = sum(1 for job in self.jobs if job.status in ["failed", "completed_with_errors"])
        processing = sum(1 for job in self.jobs if job.status == "processing")

        self.total_jobs = total
        self.completed_jobs = completed
        self.failed_jobs = failed

        # Update batch status based on job states
        if processing > 0:
            if self.status != "paused":
                self.status = "processing"
        elif completed + failed >= total:
            if failed == 0:
                self.status = "completed"
                self.completed_at = datetime.now(timezone.utc)
            elif completed == 0:
                self.status = "failed"
            else:
                self.status = "completed_with_errors"
                self.completed_at = datetime.now(timezone.utc)

        db.session.commit()

    def can_start(self):
        """Check if batch can be started."""
        return self.status in ["draft", "pending"] and len(self.jobs) > 0

    def can_pause(self):
        """Check if batch can be paused."""
        return self.status == "processing"

    def can_resume(self):
        """Check if batch can be resumed."""
        return self.status == "paused"

    def can_retry_failed_jobs(self):
        """Check if batch has failed jobs that can be retried."""
        return any(
            job.can_retry_failed_submissions() for job in self.jobs if job.status in ["failed", "completed_with_errors"]
        )

    def start_batch(self):
        """Start processing the batch."""
        if not self.can_start():
            return False

        self.status = "processing"
        self.started_at = datetime.now(timezone.utc)

        # Queue all pending jobs for processing
        for job in self.jobs:
            if job.status == "pending":
                from tasks import process_job

                process_job.delay(job.id)

        db.session.commit()
        return True

    def pause_batch(self):
        """Pause batch processing."""
        if not self.can_pause():
            return False

        self.status = "paused"
        # Note: Individual jobs will continue but new jobs won't start
        db.session.commit()
        return True

    def resume_batch(self):
        """Resume batch processing."""
        if not self.can_resume():
            return False

        self.status = "processing"

        # Queue pending jobs for processing
        for job in self.jobs:
            if job.status == "pending":
                from tasks import process_job

                process_job.delay(job.id)

        db.session.commit()
        return True

    def cancel_batch(self):
        """Cancel batch processing."""
        if self.status in ["completed", "cancelled", "archived"]:
            return False

        self.status = "cancelled"

        # Cancel pending jobs
        for job in self.jobs:
            if job.status == "pending":
                job.status = "cancelled"

        db.session.commit()
        return True

    def retry_failed_jobs(self):
        """Retry all failed jobs in the batch."""
        retried_count = 0

        for job in self.jobs:
            if job.status in ["failed", "completed_with_errors"] and job.can_retry_failed_submissions():
                count = job.retry_failed_submissions()
                if count > 0:
                    retried_count += 1

        if retried_count > 0:
            self.status = "processing"
            db.session.commit()

        return retried_count

    def add_job(self, job):
        """Add a job to this batch."""
        # Check if batch can accept new jobs
        if not self.can_add_jobs():
            raise ValueError(f"Cannot add jobs to batch with status '{self.status}'")

        job.batch_id = self.id

        # Apply batch defaults to job if not set
        if not job.provider and self.provider:
            job.provider = self.provider
        if not job.prompt and self.prompt:
            job.prompt = self.prompt
        if not job.model and self.model:
            job.model = self.model
        if not job.models_to_compare and self.models_to_compare:
            job.models_to_compare = self.models_to_compare
        if job.temperature is None and self.temperature is not None:
            job.temperature = self.temperature
        if job.max_tokens is None and self.max_tokens is not None:
            job.max_tokens = self.max_tokens

        # Apply saved configurations if batch has them and job doesn't
        if not job.saved_prompt_id and self.saved_prompt_id:
            job.saved_prompt_id = self.saved_prompt_id
        if not job.saved_marking_scheme_id and self.saved_marking_scheme_id:
            job.saved_marking_scheme_id = self.saved_marking_scheme_id

        db.session.commit()
        self.update_progress()

    def create_job_with_batch_settings(self, job_name, description=None, **kwargs):
        """Create a new job within this batch, inheriting batch settings."""
        from models import GradingJob  # Import here to avoid circular imports

        # Check if batch can accept new jobs
        if not self.can_add_jobs():
            raise ValueError(f"Cannot create jobs in batch with status '{self.status}'")

        # Create job with batch defaults
        job_data = {
            "job_name": job_name,
            "description": description or "",
            "provider": kwargs.get("provider") or self.provider or "openrouter",
            "prompt": kwargs.get("prompt") or self.prompt or "Please grade this document.",
            "model": kwargs.get("model") or self.model,
            "models_to_compare": kwargs.get("models_to_compare") or self.models_to_compare,
            "temperature": (kwargs.get("temperature") if kwargs.get("temperature") is not None else self.temperature),
            "max_tokens": (kwargs.get("max_tokens") if kwargs.get("max_tokens") is not None else self.max_tokens),
            "priority": kwargs.get("priority", 5),
            "saved_prompt_id": kwargs.get("saved_prompt_id") or self.saved_prompt_id,
            "saved_marking_scheme_id": kwargs.get("saved_marking_scheme_id") or self.saved_marking_scheme_id,
            "batch_id": self.id,
        }

        # Remove None values
        job_data = {k: v for k, v in job_data.items() if v is not None}

        # Create the job
        job = GradingJob(**job_data)
        db.session.add(job)
        db.session.commit()

        # Update batch progress
        self.update_progress()

        return job

    def get_batch_settings_summary(self):
        """Get a summary of batch settings for display/inheritance."""
        try:
            saved_prompt_name = None
            if self.saved_prompt_id:
                saved_prompt = db.session.get(SavedPrompt, self.saved_prompt_id)
                saved_prompt_name = saved_prompt.name if saved_prompt else None
        except Exception:
            saved_prompt_name = None

        try:
            saved_marking_scheme_name = None
            if self.saved_marking_scheme_id:
                saved_marking_scheme = db.session.get(SavedMarkingScheme, self.saved_marking_scheme_id)
                saved_marking_scheme_name = saved_marking_scheme.name if saved_marking_scheme else None
        except Exception:
            saved_marking_scheme_name = None

        return {
            "provider": self.provider,
            "prompt": self.prompt,
            "model": self.model,
            "models_to_compare": self.models_to_compare,
            "temperature": self.temperature,
            "max_tokens": self.max_tokens,
            "saved_prompt_id": self.saved_prompt_id,
            "saved_marking_scheme_id": self.saved_marking_scheme_id,
            "saved_prompt_name": saved_prompt_name,
            "saved_marking_scheme_name": saved_marking_scheme_name,
        }

    def can_add_jobs(self):
        """Check if jobs can be added to this batch."""
        # Only allow adding jobs to batches that are still in an active state
        # Draft, pending, and paused batches can accept new jobs
        return self.status in ["draft", "pending", "paused"]

    def remove_job(self, job):
        """Remove a job from this batch."""
        job.batch_id = None
        db.session.commit()
        self.update_progress()

    def duplicate(self, new_name=None):
        """Create a duplicate of this batch."""
        new_batch = JobBatch(
            batch_name=new_name or f"{self.batch_name} (Copy)",
            description=self.description,
            provider=self.provider,
            prompt=self.prompt,
            model=self.model,
            models_to_compare=self.models_to_compare,
            temperature=self.temperature,
            max_tokens=self.max_tokens,
            batch_settings=self.batch_settings,
            auto_assign_jobs=self.auto_assign_jobs,
            priority=self.priority,
            tags=self.tags,
            template_id=self.template_id,
            saved_prompt_id=self.saved_prompt_id,
            saved_marking_scheme_id=self.saved_marking_scheme_id,
            created_by=self.created_by,
        )

        db.session.add(new_batch)
        db.session.commit()
        return new_batch

    def archive(self):
        """Archive this batch."""
        self.status = "archived"
        db.session.commit()


class Config(db.Model):
    """Model for storing application configuration settings with encrypted API keys."""

    __tablename__ = "config"

    id = db.Column(db.Integer, primary_key=True)
    created_at = db.Column(db.DateTime, default=lambda: datetime.now(timezone.utc))
    updated_at = db.Column(
        db.DateTime,
        default=lambda: datetime.now(timezone.utc),
        onupdate=lambda: datetime.now(timezone.utc),
    )

<<<<<<< HEAD
    # API Configuration
    openrouter_api_key = db.Column(db.Text)
    claude_api_key = db.Column(db.Text)
    gemini_api_key = db.Column(db.Text)
    openai_api_key = db.Column(db.Text)
    nanogpt_api_key = db.Column(db.Text)
    chutes_api_key = db.Column(db.Text)
    zai_api_key = db.Column(db.Text)
    zai_pricing_plan = db.Column(db.String(20), default="normal")
=======
    # API Configuration - Encrypted Storage
    # Use longer VARCHAR to accommodate Fernet ciphertext (longer than plaintext)
    _openrouter_api_key = db.Column('openrouter_api_key', db.String(500))
    _claude_api_key = db.Column('claude_api_key', db.String(500))
    _gemini_api_key = db.Column('gemini_api_key', db.String(500))
    _openai_api_key = db.Column('openai_api_key', db.String(500))
    _nanogpt_api_key = db.Column('nanogpt_api_key', db.String(500))
    _chutes_api_key = db.Column('chutes_api_key', db.String(500))
    _zai_api_key = db.Column('zai_api_key', db.String(500))
    zai_pricing_plan = db.Column(db.String(20), default='normal')
>>>>>>> 992b4bae
    lm_studio_url = db.Column(db.String(500))
    ollama_url = db.Column(db.String(500))

    # Default Settings
    default_prompt = db.Column(db.Text)

    # Default Models per Provider
    openrouter_default_model = db.Column(db.String(200))
    claude_default_model = db.Column(db.String(200))
    gemini_default_model = db.Column(db.String(200))
    openai_default_model = db.Column(db.String(200))
    nanogpt_default_model = db.Column(db.String(200))
    chutes_default_model = db.Column(db.String(200))
    zai_default_model = db.Column(db.String(200))
    lm_studio_default_model = db.Column(db.String(200))
    ollama_default_model = db.Column(db.String(200))

    # ========================================================================
    # ENCRYPTION PROPERTIES - Automatic encryption/decryption
    # ========================================================================

    @property
    def openrouter_api_key(self):
        """Get decrypted OpenRouter API key."""
        if not self._openrouter_api_key:
            return None
        from utils.encryption import decrypt_value
        try:
            return decrypt_value(self._openrouter_api_key)
        except Exception:
            return None

    @openrouter_api_key.setter
    def openrouter_api_key(self, value):
        """Set OpenRouter API key (automatically encrypted)."""
        if not value:
            self._openrouter_api_key = None
        else:
            from utils.encryption import encrypt_value
            self._openrouter_api_key = encrypt_value(value)

    @property
    def claude_api_key(self):
        """Get decrypted Claude API key."""
        if not self._claude_api_key:
            return None
        from utils.encryption import decrypt_value
        try:
            return decrypt_value(self._claude_api_key)
        except Exception:
            return None

    @claude_api_key.setter
    def claude_api_key(self, value):
        """Set Claude API key (automatically encrypted)."""
        if not value:
            self._claude_api_key = None
        else:
            from utils.encryption import encrypt_value
            self._claude_api_key = encrypt_value(value)

    @property
    def gemini_api_key(self):
        """Get decrypted Gemini API key."""
        if not self._gemini_api_key:
            return None
        from utils.encryption import decrypt_value
        try:
            return decrypt_value(self._gemini_api_key)
        except Exception:
            return None

    @gemini_api_key.setter
    def gemini_api_key(self, value):
        """Set Gemini API key (automatically encrypted)."""
        if not value:
            self._gemini_api_key = None
        else:
            from utils.encryption import encrypt_value
            self._gemini_api_key = encrypt_value(value)

    @property
    def openai_api_key(self):
        """Get decrypted OpenAI API key."""
        if not self._openai_api_key:
            return None
        from utils.encryption import decrypt_value
        try:
            return decrypt_value(self._openai_api_key)
        except Exception:
            return None

    @openai_api_key.setter
    def openai_api_key(self, value):
        """Set OpenAI API key (automatically encrypted)."""
        if not value:
            self._openai_api_key = None
        else:
            from utils.encryption import encrypt_value
            self._openai_api_key = encrypt_value(value)

    @property
    def nanogpt_api_key(self):
        """Get decrypted NanoGPT API key."""
        if not self._nanogpt_api_key:
            return None
        from utils.encryption import decrypt_value
        try:
            return decrypt_value(self._nanogpt_api_key)
        except Exception:
            return None

    @nanogpt_api_key.setter
    def nanogpt_api_key(self, value):
        """Set NanoGPT API key (automatically encrypted)."""
        if not value:
            self._nanogpt_api_key = None
        else:
            from utils.encryption import encrypt_value
            self._nanogpt_api_key = encrypt_value(value)

    @property
    def chutes_api_key(self):
        """Get decrypted Chutes API key."""
        if not self._chutes_api_key:
            return None
        from utils.encryption import decrypt_value
        try:
            return decrypt_value(self._chutes_api_key)
        except Exception:
            return None

    @chutes_api_key.setter
    def chutes_api_key(self, value):
        """Set Chutes API key (automatically encrypted)."""
        if not value:
            self._chutes_api_key = None
        else:
            from utils.encryption import encrypt_value
            self._chutes_api_key = encrypt_value(value)

    @property
    def zai_api_key(self):
        """Get decrypted Z.AI API key."""
        if not self._zai_api_key:
            return None
        from utils.encryption import decrypt_value
        try:
            return decrypt_value(self._zai_api_key)
        except Exception:
            return None

    @zai_api_key.setter
    def zai_api_key(self, value):
        """Set Z.AI API key (automatically encrypted)."""
        if not value:
            self._zai_api_key = None
        else:
            from utils.encryption import encrypt_value
            self._zai_api_key = encrypt_value(value)

    def to_dict(self):
        """Convert config to dictionary."""
        return {
            "id": self.id,
            "created_at": self.created_at.isoformat() if self.created_at else None,
            "updated_at": self.updated_at.isoformat() if self.updated_at else None,
            "openrouter_api_key": self.openrouter_api_key,
            "claude_api_key": self.claude_api_key,
            "gemini_api_key": self.gemini_api_key,
            "openai_api_key": self.openai_api_key,
            "lm_studio_url": self.lm_studio_url,
            "ollama_url": self.ollama_url,
            "default_prompt": self.default_prompt,
            "openrouter_default_model": self.openrouter_default_model,
            "claude_default_model": self.claude_default_model,
            "gemini_default_model": self.gemini_default_model,
            "openai_default_model": self.openai_default_model,
            "lm_studio_default_model": self.lm_studio_default_model,
            "ollama_default_model": self.ollama_default_model,
        }

    @staticmethod
    def get_or_create():
        """Get existing config or create a new one."""
        config = Config.query.first()
        if not config:
            config = Config()
            db.session.add(config)
            db.session.commit()
        return config

    def get_default_model(self, provider):
        """Get the configured default model for a provider."""
        model_field_map = {
            "openrouter": self.openrouter_default_model,
            "claude": self.claude_default_model,
            "gemini": self.gemini_default_model,
            "openai": self.openai_default_model,
            "nanogpt": self.nanogpt_default_model,
            "chutes": self.chutes_default_model,
            "zai": self.zai_default_model,
            "lm_studio": self.lm_studio_default_model,
            "ollama": self.ollama_default_model,
        }

        configured_model = model_field_map.get(provider)
        if configured_model:
            return configured_model

        # Fall back to hardcoded defaults if not configured
        fallback_defaults = {
            "openrouter": "anthropic/claude-sonnet-4",
            "claude": "claude-3.5-sonnet-20241022",
            "gemini": "gemini-2.0-flash-exp",
            "openai": "gpt-4o",
            "nanogpt": "gpt-4o",
            "chutes": "gpt-4o",
            "zai": "glm-4.6",
            "lm_studio": "local-model",
            "ollama": "llama2",
        }

        return fallback_defaults.get(provider, "anthropic/claude-3-5-sonnet-20241022")


class ImageSubmission(db.Model):
    """Model for tracking image submissions (screenshots, diagrams)."""

    __tablename__ = "image_submissions"

    id = db.Column(db.String(36), primary_key=True, default=lambda: str(uuid.uuid4()))
    created_at = db.Column(db.DateTime, default=lambda: datetime.now(timezone.utc))
    updated_at = db.Column(
        db.DateTime,
        default=lambda: datetime.now(timezone.utc),
        onupdate=lambda: datetime.now(timezone.utc),
    )

    # Relationship to existing submission
    submission_id = db.Column(db.String(36), db.ForeignKey("submissions.id", ondelete="CASCADE"), nullable=False)

    # File storage (UUID-based two-level hashing)
    storage_path = db.Column(db.String(500), nullable=False)
    file_uuid = db.Column(db.String(36), unique=True, nullable=False, default=lambda: str(uuid.uuid4()))

    # File metadata
    original_filename = db.Column(db.String(255), nullable=False)
    file_size_bytes = db.Column(db.Integer, nullable=False)
    mime_type = db.Column(db.String(100), nullable=False)
    file_extension = db.Column(db.String(10), nullable=False)

    # Image properties
    width_pixels = db.Column(db.Integer)
    height_pixels = db.Column(db.Integer)
    aspect_ratio = db.Column(db.Numeric(5, 2))
    file_hash = db.Column(db.String(64))

    # Processing status
    processing_status = db.Column(db.String(50), default="uploaded")
    ocr_started_at = db.Column(db.DateTime)
    ocr_completed_at = db.Column(db.DateTime)
    error_message = db.Column(db.Text)

    # Validation status
    passes_quality_check = db.Column(db.Boolean)
    requires_manual_review = db.Column(db.Boolean, default=False)

    # Relationships
    submission = db.relationship("Submission", backref="image_submissions", lazy=True)
    extracted_content = db.relationship(
        "ExtractedContent", backref="image_submission", uselist=False, cascade="all, delete-orphan"
    )
    quality_metrics = db.relationship(
        "ImageQualityMetrics", backref="image_submission", uselist=False, cascade="all, delete-orphan"
    )

    # Indexes
    __table_args__ = (
        db.Index("idx_submission_id", "submission_id"),
        db.Index("idx_processing_status", "processing_status"),
        db.Index("idx_file_uuid", "file_uuid"),
        db.Index("idx_created_at", "created_at"),
    )

    def to_dict(self):
        """Convert image submission to dictionary."""
        return {
            "id": self.id,
            "created_at": self.created_at.isoformat() if self.created_at else None,
            "updated_at": self.updated_at.isoformat() if self.updated_at else None,
            "submission_id": self.submission_id,
            "storage_path": self.storage_path,
            "file_uuid": self.file_uuid,
            "original_filename": self.original_filename,
            "file_size_bytes": self.file_size_bytes,
            "mime_type": self.mime_type,
            "file_extension": self.file_extension,
            "width_pixels": self.width_pixels,
            "height_pixels": self.height_pixels,
            "aspect_ratio": float(self.aspect_ratio) if self.aspect_ratio else None,
            "file_hash": self.file_hash,
            "processing_status": self.processing_status,
            "ocr_started_at": self.ocr_started_at.isoformat() if self.ocr_started_at else None,
            "ocr_completed_at": self.ocr_completed_at.isoformat() if self.ocr_completed_at else None,
            "error_message": self.error_message,
            "passes_quality_check": self.passes_quality_check,
            "requires_manual_review": self.requires_manual_review,
        }


class ExtractedContent(db.Model):
    """Model for storing OCR-extracted text and metadata."""

    __tablename__ = "extracted_content"

    id = db.Column(db.String(36), primary_key=True, default=lambda: str(uuid.uuid4()))
    created_at = db.Column(db.DateTime, default=lambda: datetime.now(timezone.utc))
    updated_at = db.Column(
        db.DateTime,
        default=lambda: datetime.now(timezone.utc),
        onupdate=lambda: datetime.now(timezone.utc),
    )

    # Relationship (one-to-one with ImageSubmission)
    image_submission_id = db.Column(
        db.String(36),
        db.ForeignKey("image_submissions.id", ondelete="CASCADE"),
        unique=True,
        nullable=False,
    )

    # OCR results
    extracted_text = db.Column(db.Text)
    text_length = db.Column(db.Integer)
    line_count = db.Column(db.Integer)

    # OCR metadata
    ocr_provider = db.Column(db.String(50), nullable=False)
    ocr_model = db.Column(db.String(100))
    confidence_score = db.Column(db.Numeric(5, 4))
    processing_time_ms = db.Column(db.Integer)

    # Structured data
    text_regions = db.Column(db.JSON)

    # Usage tracking
    api_cost_usd = db.Column(db.Numeric(10, 6))

    # Indexes
    __table_args__ = (
        db.Index("idx_extracted_content_image_submission", "image_submission_id"),
        db.Index("idx_confidence_score", "confidence_score"),
        db.Index("idx_ocr_provider", "ocr_provider"),
    )

    def to_dict(self):
        """Convert extracted content to dictionary."""
        return {
            "id": self.id,
            "created_at": self.created_at.isoformat() if self.created_at else None,
            "updated_at": self.updated_at.isoformat() if self.updated_at else None,
            "image_submission_id": self.image_submission_id,
            "extracted_text": self.extracted_text,
            "text_length": self.text_length,
            "line_count": self.line_count,
            "ocr_provider": self.ocr_provider,
            "ocr_model": self.ocr_model,
            "confidence_score": float(self.confidence_score) if self.confidence_score else None,
            "processing_time_ms": self.processing_time_ms,
            "text_regions": self.text_regions,
            "api_cost_usd": float(self.api_cost_usd) if self.api_cost_usd else None,
        }


class ImageQualityMetrics(db.Model):
    """Model for storing automated quality assessment results."""

    __tablename__ = "image_quality_metrics"

    id = db.Column(db.String(36), primary_key=True, default=lambda: str(uuid.uuid4()))
    created_at = db.Column(db.DateTime, default=lambda: datetime.now(timezone.utc))
    updated_at = db.Column(
        db.DateTime,
        default=lambda: datetime.now(timezone.utc),
        onupdate=lambda: datetime.now(timezone.utc),
    )

    # Relationship (one-to-one with ImageSubmission)
    image_submission_id = db.Column(
        db.String(36),
        db.ForeignKey("image_submissions.id", ondelete="CASCADE"),
        unique=True,
        nullable=False,
    )

    # Overall assessment
    overall_quality = db.Column(db.String(20), nullable=False)
    passes_quality_check = db.Column(db.Boolean, nullable=False, default=False)

    # Blur detection
    blur_score = db.Column(db.Numeric(10, 2))
    is_blurry = db.Column(db.Boolean)
    blur_threshold = db.Column(db.Numeric(10, 2))

    # Resolution metrics
    meets_min_resolution = db.Column(db.Boolean)
    min_width_required = db.Column(db.Integer)
    min_height_required = db.Column(db.Integer)

    # Completeness assessment
    edge_density_top = db.Column(db.Numeric(5, 2))
    edge_density_bottom = db.Column(db.Numeric(5, 2))
    edge_density_left = db.Column(db.Numeric(5, 2))
    edge_density_right = db.Column(db.Numeric(5, 2))
    avg_edge_density = db.Column(db.Numeric(5, 2))
    max_edge_density = db.Column(db.Numeric(5, 2))
    likely_cropped = db.Column(db.Boolean)

    # Quality issues
    issues = db.Column(db.JSON)

    # Processing metadata
    assessment_duration_ms = db.Column(db.Integer)

    # Indexes
    __table_args__ = (
        db.Index("idx_image_quality_image_submission", "image_submission_id"),
        db.Index("idx_overall_quality", "overall_quality"),
        db.Index("idx_passes_quality_check", "passes_quality_check"),
    )

    def to_dict(self):
        """Convert image quality metrics to dictionary."""
        return {
            "id": self.id,
            "created_at": self.created_at.isoformat() if self.created_at else None,
            "updated_at": self.updated_at.isoformat() if self.updated_at else None,
            "image_submission_id": self.image_submission_id,
            "overall_quality": self.overall_quality,
            "passes_quality_check": self.passes_quality_check,
            "blur_score": float(self.blur_score) if self.blur_score else None,
            "is_blurry": self.is_blurry,
            "blur_threshold": float(self.blur_threshold) if self.blur_threshold else None,
            "meets_min_resolution": self.meets_min_resolution,
            "min_width_required": self.min_width_required,
            "min_height_required": self.min_height_required,
            "edge_density_top": float(self.edge_density_top) if self.edge_density_top else None,
            "edge_density_bottom": float(self.edge_density_bottom) if self.edge_density_bottom else None,
            "edge_density_left": float(self.edge_density_left) if self.edge_density_left else None,
            "edge_density_right": float(self.edge_density_right) if self.edge_density_right else None,
            "avg_edge_density": float(self.avg_edge_density) if self.avg_edge_density else None,
            "max_edge_density": float(self.max_edge_density) if self.max_edge_density else None,
            "likely_cropped": self.likely_cropped,
            "issues": self.issues,
            "assessment_duration_ms": self.assessment_duration_ms,
        }


# ============================================================================
# Grading Scheme Models (Feature: 003-structured-grading-scheme)
# ============================================================================


class GradingScheme(db.Model):
    """Reusable template defining how papers/assignments should be evaluated."""

    __tablename__ = "grading_schemes"

    id = db.Column(db.String(36), primary_key=True, default=lambda: str(uuid.uuid4()))
    created_at = db.Column(db.DateTime, default=lambda: datetime.now(timezone.utc))
    updated_at = db.Column(
        db.DateTime,
        default=lambda: datetime.now(timezone.utc),
        onupdate=lambda: datetime.now(timezone.utc),
    )
    version_number = db.Column(db.Integer, default=1)
    is_deleted = db.Column(db.Boolean, default=False)

    # Metadata
    name = db.Column(db.String(255), nullable=False, index=True)
    description = db.Column(db.Text)
    category = db.Column(db.String(100), index=True)

    # Calculated fields (denormalized for performance)
    total_possible_points = db.Column(db.Numeric(10, 2), nullable=False, default=Decimal("0.00"))
    total_questions = db.Column(db.Integer, nullable=False, default=0)
    total_criteria = db.Column(db.Integer, nullable=False, default=0)

    # Metadata
    created_by = db.Column(db.String(255))
    last_modified_by = db.Column(db.String(255))

    # Relationships
    questions = db.relationship(
        "SchemeQuestion",
        backref="scheme",
        lazy=True,
        cascade="all, delete-orphan",
    )
    graded_submissions = db.relationship(
        "GradedSubmission",
        backref="scheme",
        lazy=True,
        foreign_keys="GradedSubmission.scheme_id",
    )

    # Indexes
    __table_args__ = (
        db.Index("idx_scheme_name", "name"),
        db.Index("idx_scheme_category", "category"),
        db.Index("idx_scheme_version", "id", "version_number"),
    )

    def to_dict(self):
        """Convert grading scheme to dictionary."""
        return {
            "id": self.id,
            "created_at": self.created_at.isoformat() if self.created_at else None,
            "updated_at": self.updated_at.isoformat() if self.updated_at else None,
            "version_number": self.version_number,
            "is_deleted": self.is_deleted,
            "name": self.name,
            "description": self.description,
            "category": self.category,
            "total_possible_points": float(self.total_possible_points) if self.total_possible_points else 0.0,
            "total_questions": self.total_questions,
            "total_criteria": self.total_criteria,
            "created_by": self.created_by,
            "last_modified_by": self.last_modified_by,
            "questions": [q.to_dict() for q in self.questions] if self.questions else [],
        }


class SchemeQuestion(db.Model):
    """Major section or question within a grading scheme."""

    __tablename__ = "scheme_questions"

    id = db.Column(db.String(36), primary_key=True, default=lambda: str(uuid.uuid4()))
    scheme_id = db.Column(
        db.String(36),
        db.ForeignKey("grading_schemes.id"),
        nullable=False,
        index=True,
    )
    created_at = db.Column(db.DateTime, default=lambda: datetime.now(timezone.utc))
    updated_at = db.Column(
        db.DateTime,
        default=lambda: datetime.now(timezone.utc),
        onupdate=lambda: datetime.now(timezone.utc),
    )

    # Question metadata
    title = db.Column(db.String(500), nullable=False)
    description = db.Column(db.Text)
    display_order = db.Column(db.Integer, nullable=False)

    # Calculated field
    total_possible_points = db.Column(db.Numeric(10, 2), nullable=False, default=Decimal("0.00"))

    # Relationships
    criteria = db.relationship(
        "SchemeCriterion",
        backref="question",
        lazy=True,
        cascade="all, delete-orphan",
    )

    # Indexes
    __table_args__ = (
        db.Index("idx_question_scheme", "scheme_id"),
        db.Index("idx_question_order", "scheme_id", "display_order"),
        db.UniqueConstraint("scheme_id", "display_order", name="uq_question_order"),
        db.CheckConstraint("display_order > 0", name="ck_question_order"),
    )

    def to_dict(self):
        """Convert scheme question to dictionary."""
        return {
            "id": self.id,
            "scheme_id": self.scheme_id,
            "created_at": self.created_at.isoformat() if self.created_at else None,
            "updated_at": self.updated_at.isoformat() if self.updated_at else None,
            "title": self.title,
            "description": self.description,
            "display_order": self.display_order,
            "total_possible_points": float(self.total_possible_points) if self.total_possible_points else 0.0,
            "criteria": [c.to_dict() for c in self.criteria] if self.criteria else [],
        }


class SchemeCriterion(db.Model):
    """Individual evaluation point within a question."""

    __tablename__ = "scheme_criteria"

    id = db.Column(db.String(36), primary_key=True, default=lambda: str(uuid.uuid4()))
    question_id = db.Column(
        db.String(36),
        db.ForeignKey("scheme_questions.id"),
        nullable=False,
        index=True,
    )
    created_at = db.Column(db.DateTime, default=lambda: datetime.now(timezone.utc))
    updated_at = db.Column(
        db.DateTime,
        default=lambda: datetime.now(timezone.utc),
        onupdate=lambda: datetime.now(timezone.utc),
    )

    # Criterion metadata
    name = db.Column(db.String(255), nullable=False)
    description = db.Column(db.Text)
    max_points = db.Column(db.Numeric(10, 2), nullable=False)
    display_order = db.Column(db.Integer, nullable=False)

    # Relationships
    evaluations = db.relationship(
        "CriterionEvaluation",
        backref="criterion",
        lazy=True,
        foreign_keys="CriterionEvaluation.criterion_id",
    )

    # Indexes
    __table_args__ = (
        db.Index("idx_criterion_question", "question_id"),
        db.Index("idx_criterion_order", "question_id", "display_order"),
        db.UniqueConstraint("question_id", "display_order", name="uq_criterion_order"),
        db.CheckConstraint("max_points > 0", name="ck_max_points_positive"),
        db.CheckConstraint("max_points <= 1000", name="ck_max_points_max"),
        db.CheckConstraint("display_order > 0", name="ck_criterion_order"),
    )

    def to_dict(self):
        """Convert scheme criterion to dictionary."""
        return {
            "id": self.id,
            "question_id": self.question_id,
            "created_at": self.created_at.isoformat() if self.created_at else None,
            "updated_at": self.updated_at.isoformat() if self.updated_at else None,
            "name": self.name,
            "description": self.description,
            "max_points": float(self.max_points) if self.max_points else 0.0,
            "display_order": self.display_order,
        }


class GradedSubmission(db.Model):
    """Represents a student's work that has been evaluated using a grading scheme."""

    __tablename__ = "graded_submissions"

    id = db.Column(db.String(36), primary_key=True, default=lambda: str(uuid.uuid4()))
    scheme_id = db.Column(
        db.String(36),
        db.ForeignKey("grading_schemes.id"),
        nullable=False,
        index=True,
    )
    scheme_version = db.Column(db.Integer, nullable=False)
    created_at = db.Column(db.DateTime, default=lambda: datetime.now(timezone.utc))
    updated_at = db.Column(
        db.DateTime,
        default=lambda: datetime.now(timezone.utc),
        onupdate=lambda: datetime.now(timezone.utc),
    )

    # Submission metadata
    student_id = db.Column(db.String(255), nullable=False, index=True)
    student_name = db.Column(db.String(255))
    submission_reference = db.Column(db.String(255))

    # Grading metadata
    graded_by = db.Column(db.String(255), nullable=False)
    graded_at = db.Column(db.DateTime, index=True)
    is_complete = db.Column(db.Boolean, default=False, index=True)
    evaluation_version = db.Column(db.Integer, default=1)

    # Calculated totals (denormalized for performance)
    total_points_earned = db.Column(db.Numeric(10, 2), nullable=False, default=Decimal("0.00"))
    total_points_possible = db.Column(db.Numeric(10, 2), nullable=False)
    percentage_score = db.Column(db.Numeric(5, 2))

    # Scheme snapshot (for historical integrity)
    scheme_snapshot = db.Column(db.JSON)

    # Relationships
    evaluations = db.relationship(
        "CriterionEvaluation",
        backref="submission",
        lazy=True,
        cascade="all, delete-orphan",
    )

    # Indexes
    __table_args__ = (
        db.Index("idx_submission_scheme", "scheme_id", "scheme_version"),
        db.Index("idx_submission_student", "student_id"),
        db.Index("idx_submission_graded_at", "graded_at"),
        db.Index("idx_submission_complete", "is_complete"),
        db.CheckConstraint("total_points_earned >= 0", name="ck_points_earned_min"),
        db.CheckConstraint(
            "total_points_earned <= total_points_possible",
            name="ck_points_earned_max",
        ),
        db.CheckConstraint("percentage_score >= 0", name="ck_percentage_min"),
        db.CheckConstraint("percentage_score <= 100", name="ck_percentage_max"),
        db.CheckConstraint(
            "is_complete = false OR graded_at IS NOT NULL",
            name="ck_complete_graded_at",
        ),
    )

    def to_dict(self):
        """Convert graded submission to dictionary."""
        return {
            "id": self.id,
            "scheme_id": self.scheme_id,
            "scheme_version": self.scheme_version,
            "created_at": self.created_at.isoformat() if self.created_at else None,
            "updated_at": self.updated_at.isoformat() if self.updated_at else None,
            "student_id": self.student_id,
            "student_name": self.student_name,
            "submission_reference": self.submission_reference,
            "graded_by": self.graded_by,
            "graded_at": self.graded_at.isoformat() if self.graded_at else None,
            "is_complete": self.is_complete if self.is_complete is not None else False,
            "evaluation_version": self.evaluation_version,
            "total_points_earned": float(self.total_points_earned) if self.total_points_earned else 0.0,
            "total_points_possible": float(self.total_points_possible) if self.total_points_possible else 0.0,
            "percentage_score": float(self.percentage_score) if self.percentage_score else None,
            "evaluations": [e.to_dict() for e in self.evaluations] if self.evaluations else [],
        }


class CriterionEvaluation(db.Model):
    """Actual grade and feedback for one criterion on one submission."""

    __tablename__ = "criterion_evaluations"

    id = db.Column(db.String(36), primary_key=True, default=lambda: str(uuid.uuid4()))
    submission_id = db.Column(
        db.String(36),
        db.ForeignKey("graded_submissions.id"),
        nullable=False,
        index=True,
    )
    criterion_id = db.Column(
        db.String(36),
        db.ForeignKey("scheme_criteria.id"),
        nullable=False,
        index=True,
    )
    created_at = db.Column(db.DateTime, default=lambda: datetime.now(timezone.utc))
    updated_at = db.Column(
        db.DateTime,
        default=lambda: datetime.now(timezone.utc),
        onupdate=lambda: datetime.now(timezone.utc),
    )

    # Evaluation data
    points_awarded = db.Column(db.Numeric(10, 2), nullable=False)
    feedback = db.Column(db.Text)
    max_points = db.Column(db.Numeric(10, 2), nullable=False)

    # Metadata (denormalized for export performance)
    criterion_name = db.Column(db.String(255), nullable=False)
    question_title = db.Column(db.String(500), nullable=False)

    # Indexes
    __table_args__ = (
        db.Index("idx_evaluation_submission", "submission_id"),
        db.Index("idx_evaluation_criterion", "criterion_id"),
        db.UniqueConstraint("submission_id", "criterion_id", name="uq_evaluation_unique"),
        db.CheckConstraint("points_awarded >= 0", name="ck_points_awarded_min"),
        db.CheckConstraint("points_awarded <= max_points", name="ck_points_awarded_max"),
    )

    def to_dict(self):
        """Convert criterion evaluation to dictionary."""
        return {
            "id": self.id,
            "submission_id": self.submission_id,
            "criterion_id": self.criterion_id,
            "created_at": self.created_at.isoformat() if self.created_at else None,
            "updated_at": self.updated_at.isoformat() if self.updated_at else None,
            "points_awarded": float(self.points_awarded) if self.points_awarded else 0.0,
            "feedback": self.feedback,
            "max_points": float(self.max_points) if self.max_points else 0.0,
            "criterion_name": self.criterion_name,
            "question_title": self.question_title,
        }


# ===== Helper Methods for Auto-Calculation =====
# These methods are called from routes to recalculate submission totals


def recalculate_submission_total(submission_id):
    """
    Recalculate submission total points earned from all evaluations.

    Args:
        submission_id: ID of the submission to recalculate
    """
    submission = GradedSubmission.query.filter_by(id=submission_id).first()
    if not submission:
        return

    evaluations = CriterionEvaluation.query.filter_by(submission_id=submission_id).all()
    new_total = Decimal("0.00")
    for eval_item in evaluations:
        new_total += eval_item.points_awarded

    submission.total_points_earned = new_total<|MERGE_RESOLUTION|>--- conflicted
+++ resolved
@@ -1139,17 +1139,6 @@
         onupdate=lambda: datetime.now(timezone.utc),
     )
 
-<<<<<<< HEAD
-    # API Configuration
-    openrouter_api_key = db.Column(db.Text)
-    claude_api_key = db.Column(db.Text)
-    gemini_api_key = db.Column(db.Text)
-    openai_api_key = db.Column(db.Text)
-    nanogpt_api_key = db.Column(db.Text)
-    chutes_api_key = db.Column(db.Text)
-    zai_api_key = db.Column(db.Text)
-    zai_pricing_plan = db.Column(db.String(20), default="normal")
-=======
     # API Configuration - Encrypted Storage
     # Use longer VARCHAR to accommodate Fernet ciphertext (longer than plaintext)
     _openrouter_api_key = db.Column('openrouter_api_key', db.String(500))
@@ -1160,7 +1149,6 @@
     _chutes_api_key = db.Column('chutes_api_key', db.String(500))
     _zai_api_key = db.Column('zai_api_key', db.String(500))
     zai_pricing_plan = db.Column(db.String(20), default='normal')
->>>>>>> 992b4bae
     lm_studio_url = db.Column(db.String(500))
     ollama_url = db.Column(db.String(500))
 
