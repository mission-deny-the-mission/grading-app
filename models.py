import uuid
from datetime import datetime, timezone
from decimal import Decimal

from flask_sqlalchemy import SQLAlchemy

# Prevent attribute expiration on commit to avoid DetachedInstanceError in tests and APIs
db = SQLAlchemy(session_options={"expire_on_commit": False})


class SavedPrompt(db.Model):
    """Model for storing saved prompts that can be reused."""

    __tablename__ = "saved_prompts"

    id = db.Column(db.String(36), primary_key=True, default=lambda: str(uuid.uuid4()))
    created_at = db.Column(db.DateTime, default=lambda: datetime.now(timezone.utc))
    updated_at = db.Column(
        db.DateTime,
        default=lambda: datetime.now(timezone.utc),
        onupdate=lambda: datetime.now(timezone.utc),
    )

    # Prompt metadata
    name = db.Column(db.String(255), nullable=False)
    description = db.Column(db.Text)
    category = db.Column(db.String(100))  # e.g., 'essay', 'report', 'assignment'

    # Prompt content
    prompt_text = db.Column(db.Text, nullable=False)

    # Configuration
    # Provider is no longer saved with prompts; configure provider per-job instead.

    # Usage tracking
    usage_count = db.Column(db.Integer, default=0)
    last_used = db.Column(db.DateTime)

    # Relationships
    jobs = db.relationship("GradingJob", backref="saved_prompt", lazy=True)

    def to_dict(self):
        """Convert saved prompt to dictionary."""
        return {
            "id": self.id,
            "created_at": self.created_at.isoformat() if self.created_at else None,
            "updated_at": self.updated_at.isoformat() if self.updated_at else None,
            "name": self.name,
            "description": self.description,
            "category": self.category,
            "prompt_text": self.prompt_text,
            "usage_count": self.usage_count,
            "last_used": self.last_used.isoformat() if self.last_used else None,
        }

    def increment_usage(self):
        """Increment usage count and update last used timestamp."""
        self.usage_count += 1
        self.last_used = datetime.now(timezone.utc)
        db.session.commit()


class SavedMarkingScheme(db.Model):
    """Model for storing saved marking schemes that can be reused."""

    __tablename__ = "saved_marking_schemes"

    id = db.Column(db.String(36), primary_key=True, default=lambda: str(uuid.uuid4()))
    created_at = db.Column(db.DateTime, default=lambda: datetime.now(timezone.utc))
    updated_at = db.Column(
        db.DateTime,
        default=lambda: datetime.now(timezone.utc),
        onupdate=lambda: datetime.now(timezone.utc),
    )

    # Marking scheme metadata
    name = db.Column(db.String(255), nullable=False)
    description = db.Column(db.Text)
    category = db.Column(db.String(100))  # e.g., 'essay', 'report', 'assignment'

    # File information
    filename = db.Column(db.String(255), nullable=False)
    original_filename = db.Column(db.String(255), nullable=False)
    file_size = db.Column(db.Integer)
    file_type = db.Column(db.String(10))  # docx, pdf, txt

    # Extracted content
    content = db.Column(db.Text)

    # Usage tracking
    usage_count = db.Column(db.Integer, default=0)
    last_used = db.Column(db.DateTime)

    # Relationships
    jobs = db.relationship("GradingJob", backref="saved_marking_scheme", lazy=True)

    def to_dict(self):
        """Convert saved marking scheme to dictionary."""
        return {
            "id": self.id,
            "created_at": self.created_at.isoformat() if self.created_at else None,
            "updated_at": self.updated_at.isoformat() if self.updated_at else None,
            "name": self.name,
            "description": self.description,
            "category": self.category,
            "filename": self.filename,
            "original_filename": self.original_filename,
            "file_size": self.file_size,
            "file_type": self.file_type,
            "content": self.content,
            "usage_count": self.usage_count,
            "last_used": self.last_used.isoformat() if self.last_used else None,
        }

    def increment_usage(self):
        """Increment usage count and update last used timestamp."""
        self.usage_count += 1
        self.last_used = datetime.now(timezone.utc)
        db.session.commit()


class MarkingScheme(db.Model):
    """Model for storing marking schemes."""

    __tablename__ = "marking_schemes"

    id = db.Column(db.String(36), primary_key=True, default=lambda: str(uuid.uuid4()))
    created_at = db.Column(db.DateTime, default=lambda: datetime.now(timezone.utc))
    updated_at = db.Column(
        db.DateTime,
        default=lambda: datetime.now(timezone.utc),
        onupdate=lambda: datetime.now(timezone.utc),
    )

    # Marking scheme metadata
    name = db.Column(db.String(255), nullable=False)
    description = db.Column(db.Text)
    filename = db.Column(db.String(255), nullable=False)
    original_filename = db.Column(db.String(255), nullable=False)
    file_size = db.Column(db.Integer)
    file_type = db.Column(db.String(10))  # docx, pdf, txt

    # Extracted content
    content = db.Column(db.Text)

    # Relationships
    jobs = db.relationship("GradingJob", backref="marking_scheme", lazy=True)

    def to_dict(self):
        """Convert marking scheme to dictionary."""
        return {
            "id": self.id,
            "created_at": self.created_at.isoformat() if self.created_at else None,
            "updated_at": self.updated_at.isoformat() if self.updated_at else None,
            "name": self.name,
            "description": self.description,
            "filename": self.filename,
            "original_filename": self.original_filename,
            "file_size": self.file_size,
            "file_type": self.file_type,
            "content": self.content,
        }


class GradingJob(db.Model):
    """Model for tracking grading jobs."""

    __tablename__ = "grading_jobs"

    id = db.Column(db.String(36), primary_key=True, default=lambda: str(uuid.uuid4()))
    created_at = db.Column(db.DateTime, default=lambda: datetime.now(timezone.utc))
    updated_at = db.Column(
        db.DateTime,
        default=lambda: datetime.now(timezone.utc),
        onupdate=lambda: datetime.now(timezone.utc),
    )

    # Job metadata
    job_name = db.Column(db.String(255), nullable=False)
    description = db.Column(db.Text)
    status = db.Column(db.String(50), default="pending")  # pending, processing, completed, failed
    priority = db.Column(db.Integer, default=5)  # 1-10, higher is more important

    # Processing info
    total_submissions = db.Column(db.Integer, default=0)
    processed_submissions = db.Column(db.Integer, default=0)
    failed_submissions = db.Column(db.Integer, default=0)

    # Configuration
    provider = db.Column(db.String(50), nullable=False)  # openrouter, claude, lm_studio
    prompt = db.Column(db.Text, nullable=False)
    model = db.Column(db.String(100))

    # Model parameters
    temperature = db.Column(db.Float, default=0.3)  # Default temperature for all providers
    max_tokens = db.Column(db.Integer, default=2000)  # Default max tokens for all providers

    # Multi-model support
    models_to_compare = db.Column(db.JSON)  # List of models to use for comparison

    # Marking scheme reference
    marking_scheme_id = db.Column(db.String(36), db.ForeignKey("marking_schemes.id"), nullable=True)

    # Saved configurations references
    saved_prompt_id = db.Column(db.String(36), db.ForeignKey("saved_prompts.id"), nullable=True)
    saved_marking_scheme_id = db.Column(db.String(36), db.ForeignKey("saved_marking_schemes.id"), nullable=True)

    # Foreign keys
    batch_id = db.Column(db.String(36), db.ForeignKey("job_batches.id"), nullable=True)
<<<<<<< HEAD
    owner_id = db.Column(db.String(36), db.ForeignKey("users.id"), nullable=True, index=True)

    # Relationships
    submissions = db.relationship(
        "Submission", backref="job", lazy=True, cascade="all, delete-orphan"
    )
    owner = db.relationship("User", backref="grading_jobs", foreign_keys=[owner_id])
=======
    scheme_id = db.Column(db.String(36), db.ForeignKey("grading_schemes.id"), nullable=True)

    # Relationships
    submissions = db.relationship("Submission", backref="job", lazy=True, cascade="all, delete-orphan")
    scheme = db.relationship("GradingScheme", backref="jobs_using_scheme", lazy=True)
>>>>>>> 0c74bbd7

    def to_dict(self):
        """Convert job to dictionary."""
        try:
            # Try to access related objects, but handle detached instance errors
            marking_scheme_dict = None
            try:
                marking_scheme_dict = self.marking_scheme.to_dict() if self.marking_scheme else None
            except Exception:
                pass

            saved_prompt_dict = None
            try:
                saved_prompt_dict = self.saved_prompt.to_dict() if self.saved_prompt else None
            except Exception:
                pass

            saved_marking_scheme_dict = None
            try:
                saved_marking_scheme_dict = self.saved_marking_scheme.to_dict() if self.saved_marking_scheme else None
            except Exception:
                pass

            progress = 0
            try:
                progress = self.get_progress()
            except Exception:
                pass

            can_retry = False
            try:
                can_retry = self.can_retry_failed_submissions()
            except Exception:
                pass

            return {
                "id": self.id,
                "created_at": self.created_at.isoformat() if self.created_at else None,
                "updated_at": self.updated_at.isoformat() if self.updated_at else None,
                "job_name": self.job_name,
                "description": self.description,
                "status": self.status,
                "priority": self.priority,
                "total_submissions": self.total_submissions,
                "processed_submissions": self.processed_submissions,
                "failed_submissions": self.failed_submissions,
                "provider": self.provider,
                "prompt": self.prompt,
                "model": self.model,
                "models_to_compare": self.models_to_compare,
                "temperature": self.temperature,
                "max_tokens": self.max_tokens,
                "marking_scheme_id": self.marking_scheme_id,
                "marking_scheme": marking_scheme_dict,
                "saved_prompt_id": self.saved_prompt_id,
                "saved_prompt": saved_prompt_dict,
                "saved_marking_scheme_id": self.saved_marking_scheme_id,
                "saved_marking_scheme": saved_marking_scheme_dict,
                "scheme_id": self.scheme_id,
                "progress": progress,
                "can_retry": can_retry,
            }
        except Exception as e:
            # Fallback for any other errors
            return {
                "id": getattr(self, "id", None),
                "job_name": getattr(self, "job_name", None),
                "status": getattr(self, "status", None),
                "error": f"Error serializing job: {str(e)}",
            }

    def get_progress(self):
        """Calculate job progress percentage."""
        if self.total_submissions == 0:
            return 0
        return round(
            (self.processed_submissions + self.failed_submissions) / self.total_submissions * 100,
            2,
        )

    def update_progress(self):
        """Update job progress based on submissions."""
        # Compute counts via queries to avoid stale relationship caching
        try:
            from models import \
                Submission  # local import to avoid circular issues
        except Exception:
            Submission = None

        if Submission is not None:
            actual_total = db.session.query(Submission).filter(Submission.job_id == self.id).count()
            processed_count = (
                db.session.query(Submission)
                .filter(Submission.job_id == self.id, Submission.status == "completed")
                .count()
            )
            failed_count = (
                db.session.query(Submission).filter(Submission.job_id == self.id, Submission.status == "failed").count()
            )
        else:
            # Fallback to relationship if import failed
            actual_total = len(self.submissions)
            processed_count = sum(1 for s in self.submissions if s.status == "completed")
            failed_count = sum(1 for s in self.submissions if s.status == "failed")

        if self.total_submissions != actual_total:
            self.total_submissions = actual_total

        self.processed_submissions = processed_count
        self.failed_submissions = failed_count

        if (
            self.total_submissions > 0
            and self.processed_submissions + self.failed_submissions >= self.total_submissions
        ):
            if self.failed_submissions == 0:
                self.status = "completed"
            elif self.processed_submissions == 0:
                self.status = "failed"
            else:
                self.status = "completed_with_errors"

        db.session.commit()

    def can_retry_failed_submissions(self, max_retries=3):
        """Check if any failed submissions can be retried."""
        return any(submission.can_retry(max_retries) for submission in self.submissions)

    @property
    def can_retry(self):
        """Property to check if job can retry failed submissions."""
        return self.can_retry_failed_submissions()

    def retry_failed_submissions(self, max_retries=3):
        """Retry all failed submissions that can be retried."""
        retried_count = 0
        for submission in self.submissions:
            if submission.retry(max_retries):
                retried_count += 1

        if retried_count > 0:
            self.status = "pending"
            db.session.commit()

        return retried_count

    def update_status(self):
        """Update job status based on submission states."""
        self.update_progress()
        # Ensure status reflects completed submissions
        if (
            self.total_submissions > 0
            and self.processed_submissions + self.failed_submissions >= self.total_submissions
        ):
            if self.failed_submissions == 0:
                self.status = "completed"
            elif self.processed_submissions == 0:
                self.status = "failed"
            else:
                self.status = "completed_with_errors"
            db.session.commit()


class GradeResult(db.Model):
    """Model for storing individual grade results from different models."""

    __tablename__ = "grade_results"

    id = db.Column(db.String(36), primary_key=True, default=lambda: str(uuid.uuid4()))
    created_at = db.Column(db.DateTime, default=lambda: datetime.now(timezone.utc))

    # Grade information
    grade = db.Column(db.Text, nullable=False)
    provider = db.Column(db.String(50), nullable=False)  # openrouter, claude, lm_studio
    model = db.Column(db.String(100), nullable=False)
    status = db.Column(db.String(50), default="completed")  # completed, failed
    error_message = db.Column(db.Text)

    # Metadata
    grade_metadata = db.Column(db.JSON)  # Store usage, tokens, etc.

    # Foreign keys
    submission_id = db.Column(db.String(36), db.ForeignKey("submissions.id"), nullable=False)

    def to_dict(self):
        """Convert grade result to dictionary."""
        return {
            "id": self.id,
            "created_at": self.created_at.isoformat() if self.created_at else None,
            "grade": self.grade,
            "provider": self.provider,
            "model": self.model,
            "status": self.status,
            "error_message": self.error_message,
            "grade_metadata": self.grade_metadata,
            "submission_id": self.submission_id,
        }


class Submission(db.Model):
    """Model for individual document submissions."""

    __tablename__ = "submissions"

    id = db.Column(db.String(36), primary_key=True, default=lambda: str(uuid.uuid4()))
    created_at = db.Column(db.DateTime, default=lambda: datetime.now(timezone.utc))
    updated_at = db.Column(
        db.DateTime,
        default=lambda: datetime.now(timezone.utc),
        onupdate=lambda: datetime.now(timezone.utc),
    )

    # File information
    filename = db.Column(db.String(255), nullable=False)
    original_filename = db.Column(db.String(255), nullable=False)
    file_size = db.Column(db.Integer)
    file_type = db.Column(db.String(10))  # docx, pdf

    # Processing status
    status = db.Column(db.String(50), default="pending")  # pending, processing, completed, failed
    error_message = db.Column(db.Text)
    retry_count = db.Column(db.Integer, default=0)  # Number of retry attempts
    started_at = db.Column(db.DateTime)
    completed_at = db.Column(db.DateTime)

    # Extracted content
    extracted_text = db.Column(db.Text)

    # Legacy fields (for backward compatibility)
    grade = db.Column(db.Text)
    grade_metadata = db.Column(db.JSON)  # Store provider, model, tokens used, etc.

    # Foreign keys
    job_id = db.Column(db.String(36), db.ForeignKey("grading_jobs.id"), nullable=False)

    # Relationships
    grade_results = db.relationship("GradeResult", backref="submission", lazy=True, cascade="all, delete-orphan")

    def to_dict(self):
        """Convert submission to dictionary."""
        try:
            grade_results_list = []
            try:
                grade_results_list = [gr.to_dict() for gr in self.grade_results]
            except Exception:
                pass

            can_retry_val = False
            try:
                can_retry_val = self.can_retry()
            except Exception:
                pass

            return {
                "id": self.id,
                "created_at": self.created_at.isoformat() if self.created_at else None,
                "updated_at": self.updated_at.isoformat() if self.updated_at else None,
                "filename": self.filename,
                "original_filename": self.original_filename,
                "file_size": self.file_size,
                "file_type": self.file_type,
                "status": self.status,
                "error_message": self.error_message,
                "grade": self.grade,  # Legacy field
                "grade_metadata": self.grade_metadata,  # Legacy field
                "grade_results": grade_results_list,
                "job_id": self.job_id,
                "retry_count": self.retry_count,
                "can_retry": can_retry_val,
                "started_at": self.started_at.isoformat() if self.started_at else None,
                "completed_at": (self.completed_at.isoformat() if self.completed_at else None),
            }
        except Exception as e:
            return {
                "id": getattr(self, "id", None),
                "original_filename": getattr(self, "original_filename", None),
                "status": getattr(self, "status", None),
                "error": f"Error serializing submission: {str(e)}",
            }

    def set_status(self, status, error_message=None):
        """Update submission status."""
        self.status = status
        if error_message:
            self.error_message = error_message
        self.updated_at = datetime.now(timezone.utc)
        db.session.commit()

        # Update job progress
        if self.job:
            self.job.update_progress()

    def can_retry(self, max_retries=3):
        """Check if submission can be retried."""
        return self.status == "failed" and self.retry_count < max_retries

    def retry(self, max_retries=3):
        """Retry a failed submission."""
        if not self.can_retry(max_retries):
            return False

        self.status = "pending"
        self.error_message = None
        self.retry_count += 1
        self.updated_at = datetime.now(timezone.utc)

        # Clear previous grade results for retry
        for grade_result in self.grade_results:
            db.session.delete(grade_result)

        db.session.commit()

        # Update job status if it was failed
        if self.job and self.job.status == "failed":
            self.job.status = "pending"
            db.session.commit()

        return True

    def mark_as_processing(self):
        """Mark submission as processing."""
        self.status = "processing"
        self.started_at = datetime.now(timezone.utc)
        db.session.commit()

    def mark_as_completed(self, grade):
        """Mark submission as completed with grade."""
        self.status = "completed"
        self.grade = grade
        self.completed_at = datetime.now(timezone.utc)
        self.error_message = None
        db.session.commit()

    def mark_as_failed(self, error_message):
        """Mark submission as failed with error message."""
        self.status = "failed"
        self.error_message = error_message
        self.completed_at = datetime.now(timezone.utc)
        db.session.commit()

    def add_grade_result(
        self,
        grade,
        provider,
        model,
        status="completed",
        error_message=None,
        metadata=None,
    ):
        """Add a new grade result to this submission."""
        grade_result = GradeResult(
            grade=grade,
            provider=provider,
            model=model,
            status=status,
            error_message=error_message,
            grade_metadata=metadata,
        )
        self.grade_results.append(grade_result)
        db.session.commit()
        return grade_result


class BatchTemplate(db.Model):
    """Model for storing batch templates that can be reused."""

    __tablename__ = "batch_templates"

    id = db.Column(db.String(36), primary_key=True, default=lambda: str(uuid.uuid4()))
    created_at = db.Column(db.DateTime, default=lambda: datetime.now(timezone.utc))
    updated_at = db.Column(
        db.DateTime,
        default=lambda: datetime.now(timezone.utc),
        onupdate=lambda: datetime.now(timezone.utc),
    )

    # Template metadata
    name = db.Column(db.String(255), nullable=False)
    description = db.Column(db.Text)
    category = db.Column(db.String(100))  # e.g., 'essay', 'report', 'assignment'

    # Template settings
    default_settings = db.Column(db.JSON)  # Default settings for batch creation
    job_structure = db.Column(db.JSON)  # Default job structure for batch
    processing_rules = db.Column(db.JSON)  # Processing rules for batch

    # Usage tracking
    usage_count = db.Column(db.Integer, default=0)
    last_used = db.Column(db.DateTime)

    # Access control
    is_public = db.Column(db.Boolean, default=False)
    created_by = db.Column(db.String(100))

    def to_dict(self):
        """Convert batch template to dictionary."""
        return {
            "id": self.id,
            "created_at": self.created_at.isoformat() if self.created_at else None,
            "updated_at": self.updated_at.isoformat() if self.updated_at else None,
            "name": self.name,
            "description": self.description,
            "category": self.category,
            "default_settings": self.default_settings,
            "job_structure": self.job_structure,
            "processing_rules": self.processing_rules,
            "usage_count": self.usage_count,
            "last_used": self.last_used.isoformat() if self.last_used else None,
            "is_public": self.is_public,
            "created_by": self.created_by,
            "type": "batch",
        }

    def increment_usage(self):
        """Increment usage count and update last used timestamp."""
        self.usage_count += 1
        self.last_used = datetime.now(timezone.utc)
        db.session.commit()


class JobTemplate(db.Model):
    """Model for storing job templates that can be reused."""

    __tablename__ = "job_templates"

    id = db.Column(db.String(36), primary_key=True, default=lambda: str(uuid.uuid4()))
    created_at = db.Column(db.DateTime, default=lambda: datetime.now(timezone.utc))
    updated_at = db.Column(
        db.DateTime,
        default=lambda: datetime.now(timezone.utc),
        onupdate=lambda: datetime.now(timezone.utc),
    )

    # Template metadata
    name = db.Column(db.String(255), nullable=False)
    description = db.Column(db.Text)
    category = db.Column(db.String(100))  # e.g., 'essay', 'report', 'assignment'

    # Job configuration
    provider = db.Column(db.String(50))  # openrouter, claude, lm_studio
    model = db.Column(db.String(100))
    prompt = db.Column(db.Text)
    temperature = db.Column(db.Float, default=0.3)
    max_tokens = db.Column(db.Integer, default=2000)
    models_to_compare = db.Column(db.JSON)  # List of models to use for comparison

    # References to saved configurations
    saved_prompt_id = db.Column(db.String(36), db.ForeignKey("saved_prompts.id"), nullable=True)
    saved_marking_scheme_id = db.Column(db.String(36), db.ForeignKey("saved_marking_schemes.id"), nullable=True)

    # Usage tracking
    usage_count = db.Column(db.Integer, default=0)
    last_used = db.Column(db.DateTime)

    # Access control
    is_public = db.Column(db.Boolean, default=False)
    created_by = db.Column(db.String(100))

    # Relationships
    saved_prompt = db.relationship("SavedPrompt", backref="job_templates", lazy=True)
    saved_marking_scheme = db.relationship("SavedMarkingScheme", backref="job_templates", lazy=True)

    def to_dict(self):
        """Convert job template to dictionary."""
        return {
            "id": self.id,
            "created_at": self.created_at.isoformat() if self.created_at else None,
            "updated_at": self.updated_at.isoformat() if self.updated_at else None,
            "name": self.name,
            "description": self.description,
            "category": self.category,
            "provider": self.provider,
            "model": self.model,
            "prompt": self.prompt,
            "temperature": self.temperature,
            "max_tokens": self.max_tokens,
            "models_to_compare": self.models_to_compare,
            "saved_prompt_id": self.saved_prompt_id,
            "saved_marking_scheme_id": self.saved_marking_scheme_id,
            "usage_count": self.usage_count,
            "last_used": self.last_used.isoformat() if self.last_used else None,
            "is_public": self.is_public,
            "created_by": self.created_by,
            "type": "job",
        }

    def increment_usage(self):
        """Increment usage count and update last used timestamp."""
        self.usage_count += 1
        self.last_used = datetime.now(timezone.utc)
        db.session.commit()


class JobBatch(db.Model):
    """Model for managing batch uploads with enhanced functionality."""

    __tablename__ = "job_batches"

    id = db.Column(db.String(36), primary_key=True, default=lambda: str(uuid.uuid4()))
    created_at = db.Column(db.DateTime, default=lambda: datetime.now(timezone.utc))
    updated_at = db.Column(
        db.DateTime,
        default=lambda: datetime.now(timezone.utc),
        onupdate=lambda: datetime.now(timezone.utc),
    )

    # Batch metadata
    batch_name = db.Column(db.String(255), nullable=False)
    description = db.Column(db.Text)
    status = db.Column(
        db.String(50), default="draft"
    )  # draft, pending, processing, paused, completed, completed_with_errors, failed, cancelled, archived
    priority = db.Column(db.Integer, default=5)  # 1-10, higher is more important
    tags = db.Column(db.JSON)  # For categorization and filtering

    # Configuration
    provider = db.Column(db.String(50))  # Can be null for mixed batches
    prompt = db.Column(db.Text)  # Default prompt for batch
    model = db.Column(db.String(100))  # Default model for batch
    models_to_compare = db.Column(db.JSON)  # Default models for comparison

    # Model parameters
    temperature = db.Column(db.Float, default=0.3)
    max_tokens = db.Column(db.Integer, default=2000)

    # Advanced settings
    batch_settings = db.Column(db.JSON)  # Additional configuration
    auto_assign_jobs = db.Column(db.Boolean, default=False)  # Auto-assign new jobs

    # Progress tracking
    total_jobs = db.Column(db.Integer, default=0)
    completed_jobs = db.Column(db.Integer, default=0)
    failed_jobs = db.Column(db.Integer, default=0)

    # Timeline
    deadline = db.Column(db.DateTime)
    started_at = db.Column(db.DateTime)
    completed_at = db.Column(db.DateTime)
    estimated_completion = db.Column(db.DateTime)

    # Template reference
    template_id = db.Column(db.String(36), db.ForeignKey("batch_templates.id"), nullable=True)

    # Ownership and permissions
    created_by = db.Column(db.String(100))
    shared_with = db.Column(db.JSON)  # List of users/groups with access

    # Saved configurations references
    saved_prompt_id = db.Column(db.String(36), db.ForeignKey("saved_prompts.id"), nullable=True)
    saved_marking_scheme_id = db.Column(db.String(36), db.ForeignKey("saved_marking_schemes.id"), nullable=True)
    scheme_id = db.Column(db.String(36), db.ForeignKey("grading_schemes.id"), nullable=True)

    # Relationships
    jobs = db.relationship("GradingJob", backref="batch", lazy=True, foreign_keys="GradingJob.batch_id")
    template = db.relationship("BatchTemplate", backref="batches", lazy=True)
    scheme = db.relationship("GradingScheme", backref="batches_using_scheme", lazy=True)

    def to_dict(self):
        """Convert batch to dictionary."""
        try:
            # Handle job-related calculations safely
            total_jobs = 0
            completed_jobs = 0
            failed_jobs = 0
            processing_jobs = 0
            pending_jobs = 0
            try:
                total_jobs = len(self.jobs)
                completed_jobs = sum(1 for job in self.jobs if job.status == "completed")
                failed_jobs = sum(1 for job in self.jobs if job.status in ["failed", "completed_with_errors"])
                processing_jobs = sum(1 for job in self.jobs if job.status == "processing")
                pending_jobs = sum(1 for job in self.jobs if job.status == "pending")
            except Exception:
                pass

            template_dict = None
            try:
                template_dict = self.template.to_dict() if self.template else None
            except Exception:
                pass

            progress = 0
            try:
                progress = self.get_progress()
            except Exception:
                pass

            can_retry = False
            can_start = False
            can_pause = False
            can_resume = False
            try:
                can_retry = self.can_retry_failed_jobs()
                can_start = self.can_start()
                can_pause = self.can_pause()
                can_resume = self.can_resume()
            except Exception:
                pass

            return {
                "id": self.id,
                "created_at": self.created_at.isoformat() if self.created_at else None,
                "updated_at": self.updated_at.isoformat() if self.updated_at else None,
                "batch_name": self.batch_name,
                "description": self.description,
                "status": self.status,
                "priority": self.priority,
                "tags": self.tags or [],
                "provider": self.provider,
                "prompt": self.prompt,
                "model": self.model,
                "models_to_compare": self.models_to_compare,
                "temperature": self.temperature,
                "max_tokens": self.max_tokens,
                "batch_settings": self.batch_settings or {},
                "auto_assign_jobs": self.auto_assign_jobs,
                "total_jobs": total_jobs,
                "completed_jobs": completed_jobs,
                "failed_jobs": failed_jobs,
                "processing_jobs": processing_jobs,
                "pending_jobs": pending_jobs,
                "deadline": self.deadline.isoformat() if self.deadline else None,
                "started_at": self.started_at.isoformat() if self.started_at else None,
                "completed_at": (self.completed_at.isoformat() if self.completed_at else None),
                "estimated_completion": (self.estimated_completion.isoformat() if self.estimated_completion else None),
                "template_id": self.template_id,
                "template": template_dict,
                "created_by": self.created_by,
                "shared_with": self.shared_with or [],
                "saved_prompt_id": self.saved_prompt_id,
                "saved_marking_scheme_id": self.saved_marking_scheme_id,
                "scheme_id": self.scheme_id,
                "progress": progress,
                "can_retry": can_retry,
                "can_start": can_start,
                "can_pause": can_pause,
                "can_resume": can_resume,
            }
        except Exception as e:
            return {
                "id": getattr(self, "id", None),
                "batch_name": getattr(self, "batch_name", None),
                "status": getattr(self, "status", None),
                "error": f"Error serializing batch: {str(e)}",
            }

    def get_progress(self):
        """Calculate batch progress percentage."""
        if not self.jobs:
            return 0
        total = len(self.jobs)
        completed = sum(1 for job in self.jobs if job.status in ["completed", "failed", "completed_with_errors"])
        return round((completed / total) * 100, 2) if total > 0 else 0

    def update_progress(self):
        """Update batch progress and status based on jobs."""
        if not self.jobs:
            return

        total = len(self.jobs)
        completed = sum(1 for job in self.jobs if job.status == "completed")
        failed = sum(1 for job in self.jobs if job.status in ["failed", "completed_with_errors"])
        processing = sum(1 for job in self.jobs if job.status == "processing")

        self.total_jobs = total
        self.completed_jobs = completed
        self.failed_jobs = failed

        # Update batch status based on job states
        if processing > 0:
            if self.status != "paused":
                self.status = "processing"
        elif completed + failed >= total:
            if failed == 0:
                self.status = "completed"
                self.completed_at = datetime.now(timezone.utc)
            elif completed == 0:
                self.status = "failed"
            else:
                self.status = "completed_with_errors"
                self.completed_at = datetime.now(timezone.utc)

        db.session.commit()

    def can_start(self):
        """Check if batch can be started."""
        return self.status in ["draft", "pending"] and len(self.jobs) > 0

    def can_pause(self):
        """Check if batch can be paused."""
        return self.status == "processing"

    def can_resume(self):
        """Check if batch can be resumed."""
        return self.status == "paused"

    def can_retry_failed_jobs(self):
        """Check if batch has failed jobs that can be retried."""
        return any(
            job.can_retry_failed_submissions() for job in self.jobs if job.status in ["failed", "completed_with_errors"]
        )

    def start_batch(self):
        """Start processing the batch."""
        if not self.can_start():
            return False

        self.status = "processing"
        self.started_at = datetime.now(timezone.utc)

        # Queue all pending jobs for processing
        for job in self.jobs:
            if job.status == "pending":
                from tasks import process_job

                process_job.delay(job.id)

        db.session.commit()
        return True

    def pause_batch(self):
        """Pause batch processing."""
        if not self.can_pause():
            return False

        self.status = "paused"
        # Note: Individual jobs will continue but new jobs won't start
        db.session.commit()
        return True

    def resume_batch(self):
        """Resume batch processing."""
        if not self.can_resume():
            return False

        self.status = "processing"

        # Queue pending jobs for processing
        for job in self.jobs:
            if job.status == "pending":
                from tasks import process_job

                process_job.delay(job.id)

        db.session.commit()
        return True

    def cancel_batch(self):
        """Cancel batch processing."""
        if self.status in ["completed", "cancelled", "archived"]:
            return False

        self.status = "cancelled"

        # Cancel pending jobs
        for job in self.jobs:
            if job.status == "pending":
                job.status = "cancelled"

        db.session.commit()
        return True

    def retry_failed_jobs(self):
        """Retry all failed jobs in the batch."""
        retried_count = 0

        for job in self.jobs:
            if job.status in ["failed", "completed_with_errors"] and job.can_retry_failed_submissions():
                count = job.retry_failed_submissions()
                if count > 0:
                    retried_count += 1

        if retried_count > 0:
            self.status = "processing"
            db.session.commit()

        return retried_count

    def add_job(self, job):
        """Add a job to this batch."""
        # Check if batch can accept new jobs
        if not self.can_add_jobs():
            raise ValueError(f"Cannot add jobs to batch with status '{self.status}'")

        job.batch_id = self.id

        # Apply batch defaults to job if not set
        if not job.provider and self.provider:
            job.provider = self.provider
        if not job.prompt and self.prompt:
            job.prompt = self.prompt
        if not job.model and self.model:
            job.model = self.model
        if not job.models_to_compare and self.models_to_compare:
            job.models_to_compare = self.models_to_compare
        if job.temperature is None and self.temperature is not None:
            job.temperature = self.temperature
        if job.max_tokens is None and self.max_tokens is not None:
            job.max_tokens = self.max_tokens

        # Apply saved configurations if batch has them and job doesn't
        if not job.saved_prompt_id and self.saved_prompt_id:
            job.saved_prompt_id = self.saved_prompt_id
        if not job.saved_marking_scheme_id and self.saved_marking_scheme_id:
            job.saved_marking_scheme_id = self.saved_marking_scheme_id

        db.session.commit()
        self.update_progress()

    def create_job_with_batch_settings(self, job_name, description=None, **kwargs):
        """Create a new job within this batch, inheriting batch settings."""
        from models import GradingJob  # Import here to avoid circular imports

        # Check if batch can accept new jobs
        if not self.can_add_jobs():
            raise ValueError(f"Cannot create jobs in batch with status '{self.status}'")

        # Create job with batch defaults
        job_data = {
            "job_name": job_name,
            "description": description or "",
            "provider": kwargs.get("provider") or self.provider or "openrouter",
            "prompt": kwargs.get("prompt") or self.prompt or "Please grade this document.",
            "model": kwargs.get("model") or self.model,
            "models_to_compare": kwargs.get("models_to_compare") or self.models_to_compare,
            "temperature": (kwargs.get("temperature") if kwargs.get("temperature") is not None else self.temperature),
            "max_tokens": (kwargs.get("max_tokens") if kwargs.get("max_tokens") is not None else self.max_tokens),
            "priority": kwargs.get("priority", 5),
            "saved_prompt_id": kwargs.get("saved_prompt_id") or self.saved_prompt_id,
            "saved_marking_scheme_id": kwargs.get("saved_marking_scheme_id") or self.saved_marking_scheme_id,
            "scheme_id": kwargs.get("scheme_id") or self.scheme_id,
            "batch_id": self.id,
        }

        # Remove None values
        job_data = {k: v for k, v in job_data.items() if v is not None}

        # Create the job
        job = GradingJob(**job_data)
        db.session.add(job)
        db.session.commit()

        # Update batch progress
        self.update_progress()

        return job

    def get_batch_settings_summary(self):
        """Get a summary of batch settings for display/inheritance."""
        try:
            saved_prompt_name = None
            if self.saved_prompt_id:
                saved_prompt = db.session.get(SavedPrompt, self.saved_prompt_id)
                saved_prompt_name = saved_prompt.name if saved_prompt else None
        except Exception:
            saved_prompt_name = None

        try:
            saved_marking_scheme_name = None
            if self.saved_marking_scheme_id:
                saved_marking_scheme = db.session.get(SavedMarkingScheme, self.saved_marking_scheme_id)
                saved_marking_scheme_name = saved_marking_scheme.name if saved_marking_scheme else None
        except Exception:
            saved_marking_scheme_name = None

        return {
            "provider": self.provider,
            "prompt": self.prompt,
            "model": self.model,
            "models_to_compare": self.models_to_compare,
            "temperature": self.temperature,
            "max_tokens": self.max_tokens,
            "saved_prompt_id": self.saved_prompt_id,
            "saved_marking_scheme_id": self.saved_marking_scheme_id,
            "saved_prompt_name": saved_prompt_name,
            "saved_marking_scheme_name": saved_marking_scheme_name,
        }

    def can_add_jobs(self):
        """Check if jobs can be added to this batch."""
        # Only allow adding jobs to batches that are still in an active state
        # Draft, pending, and paused batches can accept new jobs
        return self.status in ["draft", "pending", "paused"]

    def remove_job(self, job):
        """Remove a job from this batch."""
        job.batch_id = None
        db.session.commit()
        self.update_progress()

    def duplicate(self, new_name=None):
        """Create a duplicate of this batch."""
        new_batch = JobBatch(
            batch_name=new_name or f"{self.batch_name} (Copy)",
            description=self.description,
            provider=self.provider,
            prompt=self.prompt,
            model=self.model,
            models_to_compare=self.models_to_compare,
            temperature=self.temperature,
            max_tokens=self.max_tokens,
            batch_settings=self.batch_settings,
            auto_assign_jobs=self.auto_assign_jobs,
            priority=self.priority,
            tags=self.tags,
            template_id=self.template_id,
            saved_prompt_id=self.saved_prompt_id,
            saved_marking_scheme_id=self.saved_marking_scheme_id,
            created_by=self.created_by,
        )

        db.session.add(new_batch)
        db.session.commit()
        return new_batch

    def archive(self):
        """Archive this batch."""
        self.status = "archived"
        db.session.commit()


class Config(db.Model):
    """Model for storing application configuration settings with encrypted API keys."""

    __tablename__ = "config"

    id = db.Column(db.Integer, primary_key=True)
    created_at = db.Column(db.DateTime, default=lambda: datetime.now(timezone.utc))
    updated_at = db.Column(
        db.DateTime,
        default=lambda: datetime.now(timezone.utc),
        onupdate=lambda: datetime.now(timezone.utc),
    )

    # API Configuration - Encrypted Storage
    # Use longer VARCHAR to accommodate Fernet ciphertext (longer than plaintext)
    _openrouter_api_key = db.Column('openrouter_api_key', db.String(500))
    _claude_api_key = db.Column('claude_api_key', db.String(500))
    _gemini_api_key = db.Column('gemini_api_key', db.String(500))
    _openai_api_key = db.Column('openai_api_key', db.String(500))
    _nanogpt_api_key = db.Column('nanogpt_api_key', db.String(500))
    _chutes_api_key = db.Column('chutes_api_key', db.String(500))
    _zai_api_key = db.Column('zai_api_key', db.String(500))
    zai_pricing_plan = db.Column(db.String(20), default='normal')
    lm_studio_url = db.Column(db.String(500))
    ollama_url = db.Column(db.String(500))

    # Default Settings
    default_prompt = db.Column(db.Text)

    # Default Models per Provider
    openrouter_default_model = db.Column(db.String(200))
    claude_default_model = db.Column(db.String(200))
    gemini_default_model = db.Column(db.String(200))
    openai_default_model = db.Column(db.String(200))
    nanogpt_default_model = db.Column(db.String(200))
    chutes_default_model = db.Column(db.String(200))
    zai_default_model = db.Column(db.String(200))
    lm_studio_default_model = db.Column(db.String(200))
    ollama_default_model = db.Column(db.String(200))

    # ========================================================================
    # ENCRYPTION PROPERTIES - Automatic encryption/decryption
    # ========================================================================

    @property
    def openrouter_api_key(self):
        """Get decrypted OpenRouter API key."""
        if not self._openrouter_api_key:
            return None
        from utils.encryption import decrypt_value
        try:
            return decrypt_value(self._openrouter_api_key)
        except Exception:
            return None

    @openrouter_api_key.setter
    def openrouter_api_key(self, value):
        """Set OpenRouter API key (automatically encrypted)."""
        if not value:
            self._openrouter_api_key = None
        else:
            from utils.encryption import encrypt_value
            self._openrouter_api_key = encrypt_value(value)

    @property
    def claude_api_key(self):
        """Get decrypted Claude API key."""
        if not self._claude_api_key:
            return None
        from utils.encryption import decrypt_value
        try:
            return decrypt_value(self._claude_api_key)
        except Exception:
            return None

    @claude_api_key.setter
    def claude_api_key(self, value):
        """Set Claude API key (automatically encrypted)."""
        if not value:
            self._claude_api_key = None
        else:
            from utils.encryption import encrypt_value
            self._claude_api_key = encrypt_value(value)

    @property
    def gemini_api_key(self):
        """Get decrypted Gemini API key."""
        if not self._gemini_api_key:
            return None
        from utils.encryption import decrypt_value
        try:
            return decrypt_value(self._gemini_api_key)
        except Exception:
            return None

    @gemini_api_key.setter
    def gemini_api_key(self, value):
        """Set Gemini API key (automatically encrypted)."""
        if not value:
            self._gemini_api_key = None
        else:
            from utils.encryption import encrypt_value
            self._gemini_api_key = encrypt_value(value)

    @property
    def openai_api_key(self):
        """Get decrypted OpenAI API key."""
        if not self._openai_api_key:
            return None
        from utils.encryption import decrypt_value
        try:
            return decrypt_value(self._openai_api_key)
        except Exception:
            return None

    @openai_api_key.setter
    def openai_api_key(self, value):
        """Set OpenAI API key (automatically encrypted)."""
        if not value:
            self._openai_api_key = None
        else:
            from utils.encryption import encrypt_value
            self._openai_api_key = encrypt_value(value)

    @property
    def nanogpt_api_key(self):
        """Get decrypted NanoGPT API key."""
        if not self._nanogpt_api_key:
            return None
        from utils.encryption import decrypt_value
        try:
            return decrypt_value(self._nanogpt_api_key)
        except Exception:
            return None

    @nanogpt_api_key.setter
    def nanogpt_api_key(self, value):
        """Set NanoGPT API key (automatically encrypted)."""
        if not value:
            self._nanogpt_api_key = None
        else:
            from utils.encryption import encrypt_value
            self._nanogpt_api_key = encrypt_value(value)

    @property
    def chutes_api_key(self):
        """Get decrypted Chutes API key."""
        if not self._chutes_api_key:
            return None
        from utils.encryption import decrypt_value
        try:
            return decrypt_value(self._chutes_api_key)
        except Exception:
            return None

    @chutes_api_key.setter
    def chutes_api_key(self, value):
        """Set Chutes API key (automatically encrypted)."""
        if not value:
            self._chutes_api_key = None
        else:
            from utils.encryption import encrypt_value
            self._chutes_api_key = encrypt_value(value)

    @property
    def zai_api_key(self):
        """Get decrypted Z.AI API key."""
        if not self._zai_api_key:
            return None
        from utils.encryption import decrypt_value
        try:
            return decrypt_value(self._zai_api_key)
        except Exception:
            return None

    @zai_api_key.setter
    def zai_api_key(self, value):
        """Set Z.AI API key (automatically encrypted)."""
        if not value:
            self._zai_api_key = None
        else:
            from utils.encryption import encrypt_value
            self._zai_api_key = encrypt_value(value)

    def to_dict(self):
        """Convert config to dictionary."""
        return {
            "id": self.id,
            "created_at": self.created_at.isoformat() if self.created_at else None,
            "updated_at": self.updated_at.isoformat() if self.updated_at else None,
            "openrouter_api_key": self.openrouter_api_key,
            "claude_api_key": self.claude_api_key,
            "gemini_api_key": self.gemini_api_key,
            "openai_api_key": self.openai_api_key,
            "lm_studio_url": self.lm_studio_url,
            "ollama_url": self.ollama_url,
            "default_prompt": self.default_prompt,
            "openrouter_default_model": self.openrouter_default_model,
            "claude_default_model": self.claude_default_model,
            "gemini_default_model": self.gemini_default_model,
            "openai_default_model": self.openai_default_model,
            "lm_studio_default_model": self.lm_studio_default_model,
            "ollama_default_model": self.ollama_default_model,
        }

    @staticmethod
    def get_or_create():
        """Get existing config or create a new one."""
        config = Config.query.first()
        if not config:
            config = Config()
            db.session.add(config)
            db.session.commit()
        return config

    def get_default_model(self, provider):
        """Get the configured default model for a provider."""
        model_field_map = {
            "openrouter": self.openrouter_default_model,
            "claude": self.claude_default_model,
            "gemini": self.gemini_default_model,
            "openai": self.openai_default_model,
            "nanogpt": self.nanogpt_default_model,
            "chutes": self.chutes_default_model,
            "zai": self.zai_default_model,
            "lm_studio": self.lm_studio_default_model,
            "ollama": self.ollama_default_model,
        }

        configured_model = model_field_map.get(provider)
        if configured_model:
            return configured_model

        # Fall back to hardcoded defaults if not configured
        fallback_defaults = {
            "openrouter": "anthropic/claude-sonnet-4",
            "claude": "claude-3.5-sonnet-20241022",
            "gemini": "gemini-2.0-flash-exp",
            "openai": "gpt-4o",
            "nanogpt": "gpt-4o",
            "chutes": "gpt-4o",
            "zai": "glm-4.6",
            "lm_studio": "local-model",
            "ollama": "llama2",
        }

        return fallback_defaults.get(provider, "anthropic/claude-3-5-sonnet-20241022")


class ImageSubmission(db.Model):
    """Model for tracking image submissions (screenshots, diagrams)."""

    __tablename__ = "image_submissions"

    id = db.Column(db.String(36), primary_key=True, default=lambda: str(uuid.uuid4()))
    created_at = db.Column(db.DateTime, default=lambda: datetime.now(timezone.utc))
    updated_at = db.Column(
        db.DateTime,
        default=lambda: datetime.now(timezone.utc),
        onupdate=lambda: datetime.now(timezone.utc),
    )

    # Relationship to existing submission
    submission_id = db.Column(db.String(36), db.ForeignKey("submissions.id", ondelete="CASCADE"), nullable=False)

    # File storage (UUID-based two-level hashing)
    storage_path = db.Column(db.String(500), nullable=False)
    file_uuid = db.Column(db.String(36), unique=True, nullable=False, default=lambda: str(uuid.uuid4()))

    # File metadata
    original_filename = db.Column(db.String(255), nullable=False)
    file_size_bytes = db.Column(db.Integer, nullable=False)
    mime_type = db.Column(db.String(100), nullable=False)
    file_extension = db.Column(db.String(10), nullable=False)

    # Image properties
    width_pixels = db.Column(db.Integer)
    height_pixels = db.Column(db.Integer)
    aspect_ratio = db.Column(db.Numeric(5, 2))
    file_hash = db.Column(db.String(64))

    # Processing status
    processing_status = db.Column(db.String(50), default="uploaded")
    ocr_started_at = db.Column(db.DateTime)
    ocr_completed_at = db.Column(db.DateTime)
    error_message = db.Column(db.Text)

    # Validation status
    passes_quality_check = db.Column(db.Boolean)
    requires_manual_review = db.Column(db.Boolean, default=False)

    # Relationships
    submission = db.relationship("Submission", backref="image_submissions", lazy=True)
    extracted_content = db.relationship(
        "ExtractedContent", backref="image_submission", uselist=False, cascade="all, delete-orphan"
    )
    quality_metrics = db.relationship(
        "ImageQualityMetrics", backref="image_submission", uselist=False, cascade="all, delete-orphan"
    )

    # Indexes
    __table_args__ = (
        db.Index("idx_submission_id", "submission_id"),
        db.Index("idx_processing_status", "processing_status"),
        db.Index("idx_file_uuid", "file_uuid"),
        db.Index("idx_created_at", "created_at"),
    )

    def to_dict(self):
        """Convert image submission to dictionary."""
        return {
            "id": self.id,
            "created_at": self.created_at.isoformat() if self.created_at else None,
            "updated_at": self.updated_at.isoformat() if self.updated_at else None,
            "submission_id": self.submission_id,
            "storage_path": self.storage_path,
            "file_uuid": self.file_uuid,
            "original_filename": self.original_filename,
            "file_size_bytes": self.file_size_bytes,
            "mime_type": self.mime_type,
            "file_extension": self.file_extension,
            "width_pixels": self.width_pixels,
            "height_pixels": self.height_pixels,
            "aspect_ratio": float(self.aspect_ratio) if self.aspect_ratio else None,
            "file_hash": self.file_hash,
            "processing_status": self.processing_status,
            "ocr_started_at": self.ocr_started_at.isoformat() if self.ocr_started_at else None,
            "ocr_completed_at": self.ocr_completed_at.isoformat() if self.ocr_completed_at else None,
            "error_message": self.error_message,
            "passes_quality_check": self.passes_quality_check,
            "requires_manual_review": self.requires_manual_review,
        }


class ExtractedContent(db.Model):
    """Model for storing OCR-extracted text and metadata."""

    __tablename__ = "extracted_content"

    id = db.Column(db.String(36), primary_key=True, default=lambda: str(uuid.uuid4()))
    created_at = db.Column(db.DateTime, default=lambda: datetime.now(timezone.utc))
    updated_at = db.Column(
        db.DateTime,
        default=lambda: datetime.now(timezone.utc),
        onupdate=lambda: datetime.now(timezone.utc),
    )

    # Relationship (one-to-one with ImageSubmission)
    image_submission_id = db.Column(
        db.String(36),
        db.ForeignKey("image_submissions.id", ondelete="CASCADE"),
        unique=True,
        nullable=False,
    )

    # OCR results
    extracted_text = db.Column(db.Text)
    text_length = db.Column(db.Integer)
    line_count = db.Column(db.Integer)

    # OCR metadata
    ocr_provider = db.Column(db.String(50), nullable=False)
    ocr_model = db.Column(db.String(100))
    confidence_score = db.Column(db.Numeric(5, 4))
    processing_time_ms = db.Column(db.Integer)

    # Structured data
    text_regions = db.Column(db.JSON)

    # Usage tracking
    api_cost_usd = db.Column(db.Numeric(10, 6))

    # Indexes
    __table_args__ = (
        db.Index("idx_extracted_content_image_submission", "image_submission_id"),
        db.Index("idx_confidence_score", "confidence_score"),
        db.Index("idx_ocr_provider", "ocr_provider"),
    )

    def to_dict(self):
        """Convert extracted content to dictionary."""
        return {
            "id": self.id,
            "created_at": self.created_at.isoformat() if self.created_at else None,
            "updated_at": self.updated_at.isoformat() if self.updated_at else None,
            "image_submission_id": self.image_submission_id,
            "extracted_text": self.extracted_text,
            "text_length": self.text_length,
            "line_count": self.line_count,
            "ocr_provider": self.ocr_provider,
            "ocr_model": self.ocr_model,
            "confidence_score": float(self.confidence_score) if self.confidence_score else None,
            "processing_time_ms": self.processing_time_ms,
            "text_regions": self.text_regions,
            "api_cost_usd": float(self.api_cost_usd) if self.api_cost_usd else None,
        }


class ImageQualityMetrics(db.Model):
    """Model for storing automated quality assessment results."""

    __tablename__ = "image_quality_metrics"

    id = db.Column(db.String(36), primary_key=True, default=lambda: str(uuid.uuid4()))
    created_at = db.Column(db.DateTime, default=lambda: datetime.now(timezone.utc))
    updated_at = db.Column(
        db.DateTime,
        default=lambda: datetime.now(timezone.utc),
        onupdate=lambda: datetime.now(timezone.utc),
    )

    # Relationship (one-to-one with ImageSubmission)
    image_submission_id = db.Column(
        db.String(36),
        db.ForeignKey("image_submissions.id", ondelete="CASCADE"),
        unique=True,
        nullable=False,
    )

    # Overall assessment
    overall_quality = db.Column(db.String(20), nullable=False)
    passes_quality_check = db.Column(db.Boolean, nullable=False, default=False)

    # Blur detection
    blur_score = db.Column(db.Numeric(10, 2))
    is_blurry = db.Column(db.Boolean)
    blur_threshold = db.Column(db.Numeric(10, 2))

    # Resolution metrics
    meets_min_resolution = db.Column(db.Boolean)
    min_width_required = db.Column(db.Integer)
    min_height_required = db.Column(db.Integer)

    # Completeness assessment
    edge_density_top = db.Column(db.Numeric(5, 2))
    edge_density_bottom = db.Column(db.Numeric(5, 2))
    edge_density_left = db.Column(db.Numeric(5, 2))
    edge_density_right = db.Column(db.Numeric(5, 2))
    avg_edge_density = db.Column(db.Numeric(5, 2))
    max_edge_density = db.Column(db.Numeric(5, 2))
    likely_cropped = db.Column(db.Boolean)

    # Quality issues
    issues = db.Column(db.JSON)

    # Processing metadata
    assessment_duration_ms = db.Column(db.Integer)

    # Indexes
    __table_args__ = (
        db.Index("idx_image_quality_image_submission", "image_submission_id"),
        db.Index("idx_overall_quality", "overall_quality"),
        db.Index("idx_passes_quality_check", "passes_quality_check"),
    )

    def to_dict(self):
        """Convert image quality metrics to dictionary."""
        return {
            "id": self.id,
            "created_at": self.created_at.isoformat() if self.created_at else None,
            "updated_at": self.updated_at.isoformat() if self.updated_at else None,
            "image_submission_id": self.image_submission_id,
            "overall_quality": self.overall_quality,
            "passes_quality_check": self.passes_quality_check,
            "blur_score": float(self.blur_score) if self.blur_score else None,
            "is_blurry": self.is_blurry,
            "blur_threshold": float(self.blur_threshold) if self.blur_threshold else None,
            "meets_min_resolution": self.meets_min_resolution,
            "min_width_required": self.min_width_required,
            "min_height_required": self.min_height_required,
            "edge_density_top": float(self.edge_density_top) if self.edge_density_top else None,
            "edge_density_bottom": float(self.edge_density_bottom) if self.edge_density_bottom else None,
            "edge_density_left": float(self.edge_density_left) if self.edge_density_left else None,
            "edge_density_right": float(self.edge_density_right) if self.edge_density_right else None,
            "avg_edge_density": float(self.avg_edge_density) if self.avg_edge_density else None,
            "max_edge_density": float(self.max_edge_density) if self.max_edge_density else None,
            "likely_cropped": self.likely_cropped,
            "issues": self.issues,
            "assessment_duration_ms": self.assessment_duration_ms,
        }


# ============================================================================
<<<<<<< HEAD
# AUTHENTICATION & MULTI-USER MODELS (004-optional-auth-system)
# ============================================================================


class DeploymentConfig(db.Model):
    """System-wide deployment mode configuration (singleton pattern)."""

    __tablename__ = "deployment_config"

    id = db.Column(db.String(36), primary_key=True, default="singleton")
    mode = db.Column(db.String(20), nullable=False, default="single-user")  # single-user | multi-user
    configured_at = db.Column(db.DateTime, nullable=False, default=lambda: datetime.now(timezone.utc))
    updated_at = db.Column(
        db.DateTime,
        nullable=False,
        default=lambda: datetime.now(timezone.utc),
        onupdate=lambda: datetime.now(timezone.utc),
    )

    @classmethod
    def get_current_mode(cls):
        """Get the current deployment mode."""
        config = cls.query.filter_by(id="singleton").first()
        if config:
            return config.mode
        # Default to single-user if not configured
        return "single-user"

    @classmethod
    def set_mode(cls, mode):
        """Set the deployment mode (single-user or multi-user)."""
        if mode not in ("single-user", "multi-user"):
            raise ValueError(f"Invalid deployment mode: {mode}")

        config = cls.query.filter_by(id="singleton").first()
        if not config:
            config = cls(id="singleton", mode=mode)
            db.session.add(config)
        else:
            config.mode = mode
            config.updated_at = datetime.now(timezone.utc)

        db.session.commit()
        return config

    def to_dict(self):
        """Convert to dictionary."""
        return {
            "id": self.id,
            "mode": self.mode,
            "configured_at": self.configured_at.isoformat() if self.configured_at else None,
            "updated_at": self.updated_at.isoformat() if self.updated_at else None,
        }


class User(db.Model):
    """User model for multi-user deployments with Flask-Login integration."""

    __tablename__ = "users"

    id = db.Column(db.String(36), primary_key=True, default=lambda: str(uuid.uuid4()))
    email = db.Column(db.String(255), unique=True, nullable=False, index=True)
    password_hash = db.Column(db.String(255), nullable=False)
    display_name = db.Column(db.String(100))
    created_at = db.Column(db.DateTime, nullable=False, default=lambda: datetime.now(timezone.utc))
    is_admin = db.Column(db.Boolean, default=False)
    is_active = db.Column(db.Boolean, default=True, index=True)

    # Account lockout fields for security
    failed_login_attempts = db.Column(db.Integer, default=0)
    locked_until = db.Column(db.DateTime, nullable=True)

    # Relationships
    ai_quotas = db.relationship("AIProviderQuota", backref="user", lazy=True, cascade="all, delete-orphan")
    usage_records = db.relationship("UsageRecord", backref="user", lazy=True)
    sessions = db.relationship("AuthSession", backref="user", lazy=True, cascade="all, delete-orphan")
    # ProjectShare has two foreign keys to User (user_id and granted_by), so specify which one to use
    shared_projects = db.relationship("ProjectShare", foreign_keys="ProjectShare.user_id", backref="recipient_user", lazy=True, cascade="all, delete-orphan")
    granted_shares = db.relationship("ProjectShare", foreign_keys="ProjectShare.granted_by", backref="granter_user", lazy=True)

    # Flask-Login required properties
    @property
    def is_authenticated(self):
        """Return True if user is authenticated."""
        return True

    @property
    def is_anonymous(self):
        """Return False (user is not anonymous)."""
        return False

    def get_id(self):
        """Return user ID for Flask-Login."""
        return self.id

    def to_dict(self):
        """Convert user to dictionary (excluding password hash)."""
        return {
            "id": self.id,
            "email": self.email,
            "display_name": self.display_name,
            "created_at": self.created_at.isoformat() if self.created_at else None,
            "is_admin": self.is_admin,
            "is_active": self.is_active,
        }


class AIProviderQuota(db.Model):
    """Per-user AI usage limits for each provider."""

    __tablename__ = "ai_provider_quotas"

    id = db.Column(db.String(36), primary_key=True, default=lambda: str(uuid.uuid4()))
    user_id = db.Column(db.String(36), db.ForeignKey("users.id"), nullable=False)
    provider = db.Column(db.String(50), nullable=False)  # openrouter, claude, gemini, lmstudio
    limit_type = db.Column(db.String(20), nullable=False)  # tokens | requests
    limit_value = db.Column(db.Integer, nullable=False)  # -1 for unlimited
    reset_period = db.Column(db.String(20), nullable=False)  # daily | weekly | monthly | unlimited
    created_at = db.Column(db.DateTime, nullable=False, default=lambda: datetime.now(timezone.utc))
    updated_at = db.Column(
        db.DateTime,
        nullable=False,
=======
# Grading Scheme Models (Feature: 003-structured-grading-scheme)
# ============================================================================


class GradingScheme(db.Model):
    """Reusable template defining how papers/assignments should be evaluated."""

    __tablename__ = "grading_schemes"

    id = db.Column(db.String(36), primary_key=True, default=lambda: str(uuid.uuid4()))
    created_at = db.Column(db.DateTime, default=lambda: datetime.now(timezone.utc))
    updated_at = db.Column(
        db.DateTime,
        default=lambda: datetime.now(timezone.utc),
        onupdate=lambda: datetime.now(timezone.utc),
    )
    version_number = db.Column(db.Integer, default=1)
    is_deleted = db.Column(db.Boolean, default=False)

    # Metadata
    name = db.Column(db.String(255), nullable=False, index=True)
    description = db.Column(db.Text)
    category = db.Column(db.String(100), index=True)

    # Calculated fields (denormalized for performance)
    total_possible_points = db.Column(db.Numeric(10, 2), nullable=False, default=Decimal("0.00"))
    total_questions = db.Column(db.Integer, nullable=False, default=0)
    total_criteria = db.Column(db.Integer, nullable=False, default=0)

    # Metadata
    created_by = db.Column(db.String(255))
    last_modified_by = db.Column(db.String(255))

    # Relationships
    questions = db.relationship(
        "SchemeQuestion",
        backref="scheme",
        lazy=True,
        cascade="all, delete-orphan",
    )
    graded_submissions = db.relationship(
        "GradedSubmission",
        backref="scheme",
        lazy=True,
        foreign_keys="GradedSubmission.scheme_id",
    )

    # Indexes
    __table_args__ = (
        db.Index("idx_scheme_name", "name"),
        db.Index("idx_scheme_category", "category"),
        db.Index("idx_scheme_version", "id", "version_number"),
    )

    def to_dict(self):
        """Convert grading scheme to dictionary."""
        return {
            "id": self.id,
            "created_at": self.created_at.isoformat() if self.created_at else None,
            "updated_at": self.updated_at.isoformat() if self.updated_at else None,
            "version_number": self.version_number,
            "is_deleted": self.is_deleted,
            "name": self.name,
            "description": self.description,
            "category": self.category,
            "total_possible_points": float(self.total_possible_points) if self.total_possible_points else 0.0,
            "total_questions": self.total_questions,
            "total_criteria": self.total_criteria,
            "created_by": self.created_by,
            "last_modified_by": self.last_modified_by,
            "questions": [q.to_dict() for q in self.questions] if self.questions else [],
        }


class SchemeQuestion(db.Model):
    """Major section or question within a grading scheme."""

    __tablename__ = "scheme_questions"

    id = db.Column(db.String(36), primary_key=True, default=lambda: str(uuid.uuid4()))
    scheme_id = db.Column(
        db.String(36),
        db.ForeignKey("grading_schemes.id"),
        nullable=False,
        index=True,
    )
    created_at = db.Column(db.DateTime, default=lambda: datetime.now(timezone.utc))
    updated_at = db.Column(
        db.DateTime,
        default=lambda: datetime.now(timezone.utc),
        onupdate=lambda: datetime.now(timezone.utc),
    )

    # Question metadata
    title = db.Column(db.String(500), nullable=False)
    description = db.Column(db.Text)
    display_order = db.Column(db.Integer, nullable=False)

    # Calculated field
    total_possible_points = db.Column(db.Numeric(10, 2), nullable=False, default=Decimal("0.00"))

    # Relationships
    criteria = db.relationship(
        "SchemeCriterion",
        backref="question",
        lazy=True,
        cascade="all, delete-orphan",
    )

    # Indexes
    __table_args__ = (
        db.Index("idx_question_scheme", "scheme_id"),
        db.Index("idx_question_order", "scheme_id", "display_order"),
        db.UniqueConstraint("scheme_id", "display_order", name="uq_question_order"),
        db.CheckConstraint("display_order > 0", name="ck_question_order"),
    )

    def to_dict(self):
        """Convert scheme question to dictionary."""
        return {
            "id": self.id,
            "scheme_id": self.scheme_id,
            "created_at": self.created_at.isoformat() if self.created_at else None,
            "updated_at": self.updated_at.isoformat() if self.updated_at else None,
            "title": self.title,
            "description": self.description,
            "display_order": self.display_order,
            "total_possible_points": float(self.total_possible_points) if self.total_possible_points else 0.0,
            "criteria": [c.to_dict() for c in self.criteria] if self.criteria else [],
        }


class SchemeCriterion(db.Model):
    """Individual evaluation point within a question."""

    __tablename__ = "scheme_criteria"

    id = db.Column(db.String(36), primary_key=True, default=lambda: str(uuid.uuid4()))
    question_id = db.Column(
        db.String(36),
        db.ForeignKey("scheme_questions.id"),
        nullable=False,
        index=True,
    )
    created_at = db.Column(db.DateTime, default=lambda: datetime.now(timezone.utc))
    updated_at = db.Column(
        db.DateTime,
>>>>>>> 0c74bbd7
        default=lambda: datetime.now(timezone.utc),
        onupdate=lambda: datetime.now(timezone.utc),
    )

<<<<<<< HEAD
    __table_args__ = (db.UniqueConstraint("user_id", "provider", name="unique_user_provider"),)

    def to_dict(self):
        """Convert to dictionary."""
        return {
            "id": self.id,
            "user_id": self.user_id,
            "provider": self.provider,
            "limit_type": self.limit_type,
            "limit_value": self.limit_value,
            "reset_period": self.reset_period,
            "created_at": self.created_at.isoformat() if self.created_at else None,
            "updated_at": self.updated_at.isoformat() if self.updated_at else None,
        }


class UsageRecord(db.Model):
    """Audit trail of all AI provider usage."""

    __tablename__ = "usage_records"

    id = db.Column(db.String(36), primary_key=True, default=lambda: str(uuid.uuid4()))
    user_id = db.Column(db.String(36), db.ForeignKey("users.id"), nullable=False, index=True)
    provider = db.Column(db.String(50), nullable=False)
    tokens_consumed = db.Column(db.Integer, nullable=False)
    timestamp = db.Column(db.DateTime, nullable=False, default=lambda: datetime.now(timezone.utc), index=True)
    project_id = db.Column(db.String(36))  # Reference to GradingJob (nullable for backward compat)
    operation_type = db.Column(db.String(50), nullable=False)  # grading | ocr | analysis
    model_name = db.Column(db.String(100))

    __table_args__ = (
        db.Index("idx_usage_user_provider_time", "user_id", "provider", "timestamp"),
        db.Index("idx_usage_project", "project_id"),
    )

    def to_dict(self):
        """Convert to dictionary."""
        return {
            "id": self.id,
            "user_id": self.user_id,
            "provider": self.provider,
            "tokens_consumed": self.tokens_consumed,
            "timestamp": self.timestamp.isoformat() if self.timestamp else None,
            "project_id": self.project_id,
            "operation_type": self.operation_type,
            "model_name": self.model_name,
        }


class ProjectShare(db.Model):
    """Project sharing permissions between users."""

    __tablename__ = "project_shares"

    id = db.Column(db.String(36), primary_key=True, default=lambda: str(uuid.uuid4()))
    project_id = db.Column(db.String(36), nullable=False)  # Reference to GradingJob
    user_id = db.Column(db.String(36), db.ForeignKey("users.id"), nullable=False)
    permission_level = db.Column(db.String(10), nullable=False)  # read | write
    granted_at = db.Column(db.DateTime, nullable=False, default=lambda: datetime.now(timezone.utc))
    granted_by = db.Column(db.String(36), db.ForeignKey("users.id"), nullable=False)

    __table_args__ = (
        db.UniqueConstraint("project_id", "user_id", name="unique_project_share"),
        db.Index("idx_share_user", "user_id"),
    )

    def to_dict(self):
        """Convert to dictionary."""
        return {
            "id": self.id,
            "project_id": self.project_id,
            "user_id": self.user_id,
            "permission_level": self.permission_level,
            "granted_at": self.granted_at.isoformat() if self.granted_at else None,
            "granted_by": self.granted_by,
        }


class AuthSession(db.Model):
    """Active user sessions for authentication."""

    __tablename__ = "auth_sessions"

    id = db.Column(db.String(36), primary_key=True, default=lambda: str(uuid.uuid4()))
    session_id = db.Column(db.String(255), unique=True, nullable=False, index=True)
    user_id = db.Column(db.String(36), db.ForeignKey("users.id"), nullable=False)
    created_at = db.Column(db.DateTime, nullable=False, default=lambda: datetime.now(timezone.utc))
    last_activity = db.Column(db.DateTime, nullable=False, default=lambda: datetime.now(timezone.utc))
    expires_at = db.Column(db.DateTime, nullable=False, index=True)
    ip_address = db.Column(db.String(45))  # IPv4/IPv6
    user_agent = db.Column(db.String(255))

    __table_args__ = (db.Index("idx_session_user", "user_id"),)

    def to_dict(self):
        """Convert to dictionary."""
        return {
            "id": self.id,
            "session_id": self.session_id,
            "user_id": self.user_id,
            "created_at": self.created_at.isoformat() if self.created_at else None,
            "last_activity": self.last_activity.isoformat() if self.last_activity else None,
            "expires_at": self.expires_at.isoformat() if self.expires_at else None,
            "ip_address": self.ip_address,
            "user_agent": self.user_agent,
        }
=======
    # Criterion metadata
    name = db.Column(db.String(255), nullable=False)
    description = db.Column(db.Text)
    max_points = db.Column(db.Numeric(10, 2), nullable=False)
    display_order = db.Column(db.Integer, nullable=False)

    # Relationships
    evaluations = db.relationship(
        "CriterionEvaluation",
        backref="criterion",
        lazy=True,
        foreign_keys="CriterionEvaluation.criterion_id",
    )

    # Indexes
    __table_args__ = (
        db.Index("idx_criterion_question", "question_id"),
        db.Index("idx_criterion_order", "question_id", "display_order"),
        db.UniqueConstraint("question_id", "display_order", name="uq_criterion_order"),
        db.CheckConstraint("max_points > 0", name="ck_max_points_positive"),
        db.CheckConstraint("max_points <= 1000", name="ck_max_points_max"),
        db.CheckConstraint("display_order > 0", name="ck_criterion_order"),
    )

    def to_dict(self):
        """Convert scheme criterion to dictionary."""
        return {
            "id": self.id,
            "question_id": self.question_id,
            "created_at": self.created_at.isoformat() if self.created_at else None,
            "updated_at": self.updated_at.isoformat() if self.updated_at else None,
            "name": self.name,
            "description": self.description,
            "max_points": float(self.max_points) if self.max_points else 0.0,
            "display_order": self.display_order,
        }


class GradedSubmission(db.Model):
    """Represents a student's work that has been evaluated using a grading scheme."""

    __tablename__ = "graded_submissions"

    id = db.Column(db.String(36), primary_key=True, default=lambda: str(uuid.uuid4()))
    scheme_id = db.Column(
        db.String(36),
        db.ForeignKey("grading_schemes.id"),
        nullable=False,
        index=True,
    )
    scheme_version = db.Column(db.Integer, nullable=False)
    created_at = db.Column(db.DateTime, default=lambda: datetime.now(timezone.utc))
    updated_at = db.Column(
        db.DateTime,
        default=lambda: datetime.now(timezone.utc),
        onupdate=lambda: datetime.now(timezone.utc),
    )

    # Submission metadata
    student_id = db.Column(db.String(255), nullable=False, index=True)
    student_name = db.Column(db.String(255))
    submission_reference = db.Column(db.String(255))

    # Grading metadata
    graded_by = db.Column(db.String(255), nullable=False)
    graded_at = db.Column(db.DateTime, index=True)
    is_complete = db.Column(db.Boolean, default=False, index=True)
    evaluation_version = db.Column(db.Integer, default=1)

    # Calculated totals (denormalized for performance)
    total_points_earned = db.Column(db.Numeric(10, 2), nullable=False, default=Decimal("0.00"))
    total_points_possible = db.Column(db.Numeric(10, 2), nullable=False)
    percentage_score = db.Column(db.Numeric(5, 2))

    # Scheme snapshot (for historical integrity)
    scheme_snapshot = db.Column(db.JSON)

    # Relationships
    evaluations = db.relationship(
        "CriterionEvaluation",
        backref="submission",
        lazy=True,
        cascade="all, delete-orphan",
    )

    # Indexes
    __table_args__ = (
        db.Index("idx_submission_scheme", "scheme_id", "scheme_version"),
        db.Index("idx_submission_student", "student_id"),
        db.Index("idx_submission_graded_at", "graded_at"),
        db.Index("idx_submission_complete", "is_complete"),
        db.CheckConstraint("total_points_earned >= 0", name="ck_points_earned_min"),
        db.CheckConstraint(
            "total_points_earned <= total_points_possible",
            name="ck_points_earned_max",
        ),
        db.CheckConstraint("percentage_score >= 0", name="ck_percentage_min"),
        db.CheckConstraint("percentage_score <= 100", name="ck_percentage_max"),
        db.CheckConstraint(
            "is_complete = false OR graded_at IS NOT NULL",
            name="ck_complete_graded_at",
        ),
    )

    def to_dict(self):
        """Convert graded submission to dictionary."""
        return {
            "id": self.id,
            "scheme_id": self.scheme_id,
            "scheme_version": self.scheme_version,
            "created_at": self.created_at.isoformat() if self.created_at else None,
            "updated_at": self.updated_at.isoformat() if self.updated_at else None,
            "student_id": self.student_id,
            "student_name": self.student_name,
            "submission_reference": self.submission_reference,
            "graded_by": self.graded_by,
            "graded_at": self.graded_at.isoformat() if self.graded_at else None,
            "is_complete": self.is_complete if self.is_complete is not None else False,
            "evaluation_version": self.evaluation_version,
            "total_points_earned": float(self.total_points_earned) if self.total_points_earned else 0.0,
            "total_points_possible": float(self.total_points_possible) if self.total_points_possible else 0.0,
            "percentage_score": float(self.percentage_score) if self.percentage_score else None,
            "evaluations": [e.to_dict() for e in self.evaluations] if self.evaluations else [],
        }


class CriterionEvaluation(db.Model):
    """Actual grade and feedback for one criterion on one submission."""

    __tablename__ = "criterion_evaluations"

    id = db.Column(db.String(36), primary_key=True, default=lambda: str(uuid.uuid4()))
    submission_id = db.Column(
        db.String(36),
        db.ForeignKey("graded_submissions.id"),
        nullable=False,
        index=True,
    )
    criterion_id = db.Column(
        db.String(36),
        db.ForeignKey("scheme_criteria.id"),
        nullable=False,
        index=True,
    )
    created_at = db.Column(db.DateTime, default=lambda: datetime.now(timezone.utc))
    updated_at = db.Column(
        db.DateTime,
        default=lambda: datetime.now(timezone.utc),
        onupdate=lambda: datetime.now(timezone.utc),
    )

    # Evaluation data
    points_awarded = db.Column(db.Numeric(10, 2), nullable=False)
    feedback = db.Column(db.Text)
    max_points = db.Column(db.Numeric(10, 2), nullable=False)

    # Metadata (denormalized for export performance)
    criterion_name = db.Column(db.String(255), nullable=False)
    question_title = db.Column(db.String(500), nullable=False)

    # Indexes
    __table_args__ = (
        db.Index("idx_evaluation_submission", "submission_id"),
        db.Index("idx_evaluation_criterion", "criterion_id"),
        db.UniqueConstraint("submission_id", "criterion_id", name="uq_evaluation_unique"),
        db.CheckConstraint("points_awarded >= 0", name="ck_points_awarded_min"),
        db.CheckConstraint("points_awarded <= max_points", name="ck_points_awarded_max"),
    )

    def to_dict(self):
        """Convert criterion evaluation to dictionary."""
        return {
            "id": self.id,
            "submission_id": self.submission_id,
            "criterion_id": self.criterion_id,
            "created_at": self.created_at.isoformat() if self.created_at else None,
            "updated_at": self.updated_at.isoformat() if self.updated_at else None,
            "points_awarded": float(self.points_awarded) if self.points_awarded else 0.0,
            "feedback": self.feedback,
            "max_points": float(self.max_points) if self.max_points else 0.0,
            "criterion_name": self.criterion_name,
            "question_title": self.question_title,
        }


# ===== Helper Methods for Auto-Calculation =====
# These methods are called from routes to recalculate submission totals


def recalculate_submission_total(submission_id):
    """
    Recalculate submission total points earned from all evaluations.

    Args:
        submission_id: ID of the submission to recalculate
    """
    submission = GradedSubmission.query.filter_by(id=submission_id).first()
    if not submission:
        return

    evaluations = CriterionEvaluation.query.filter_by(submission_id=submission_id).all()
    new_total = Decimal("0.00")
    for eval_item in evaluations:
        new_total += eval_item.points_awarded

    submission.total_points_earned = new_total
>>>>>>> 0c74bbd7
<|MERGE_RESOLUTION|>--- conflicted
+++ resolved
@@ -207,21 +207,11 @@
 
     # Foreign keys
     batch_id = db.Column(db.String(36), db.ForeignKey("job_batches.id"), nullable=True)
-<<<<<<< HEAD
-    owner_id = db.Column(db.String(36), db.ForeignKey("users.id"), nullable=True, index=True)
-
-    # Relationships
-    submissions = db.relationship(
-        "Submission", backref="job", lazy=True, cascade="all, delete-orphan"
-    )
-    owner = db.relationship("User", backref="grading_jobs", foreign_keys=[owner_id])
-=======
     scheme_id = db.Column(db.String(36), db.ForeignKey("grading_schemes.id"), nullable=True)
 
     # Relationships
     submissions = db.relationship("Submission", backref="job", lazy=True, cascade="all, delete-orphan")
     scheme = db.relationship("GradingScheme", backref="jobs_using_scheme", lazy=True)
->>>>>>> 0c74bbd7
 
     def to_dict(self):
         """Convert job to dictionary."""
@@ -1626,130 +1616,6 @@
 
 
 # ============================================================================
-<<<<<<< HEAD
-# AUTHENTICATION & MULTI-USER MODELS (004-optional-auth-system)
-# ============================================================================
-
-
-class DeploymentConfig(db.Model):
-    """System-wide deployment mode configuration (singleton pattern)."""
-
-    __tablename__ = "deployment_config"
-
-    id = db.Column(db.String(36), primary_key=True, default="singleton")
-    mode = db.Column(db.String(20), nullable=False, default="single-user")  # single-user | multi-user
-    configured_at = db.Column(db.DateTime, nullable=False, default=lambda: datetime.now(timezone.utc))
-    updated_at = db.Column(
-        db.DateTime,
-        nullable=False,
-        default=lambda: datetime.now(timezone.utc),
-        onupdate=lambda: datetime.now(timezone.utc),
-    )
-
-    @classmethod
-    def get_current_mode(cls):
-        """Get the current deployment mode."""
-        config = cls.query.filter_by(id="singleton").first()
-        if config:
-            return config.mode
-        # Default to single-user if not configured
-        return "single-user"
-
-    @classmethod
-    def set_mode(cls, mode):
-        """Set the deployment mode (single-user or multi-user)."""
-        if mode not in ("single-user", "multi-user"):
-            raise ValueError(f"Invalid deployment mode: {mode}")
-
-        config = cls.query.filter_by(id="singleton").first()
-        if not config:
-            config = cls(id="singleton", mode=mode)
-            db.session.add(config)
-        else:
-            config.mode = mode
-            config.updated_at = datetime.now(timezone.utc)
-
-        db.session.commit()
-        return config
-
-    def to_dict(self):
-        """Convert to dictionary."""
-        return {
-            "id": self.id,
-            "mode": self.mode,
-            "configured_at": self.configured_at.isoformat() if self.configured_at else None,
-            "updated_at": self.updated_at.isoformat() if self.updated_at else None,
-        }
-
-
-class User(db.Model):
-    """User model for multi-user deployments with Flask-Login integration."""
-
-    __tablename__ = "users"
-
-    id = db.Column(db.String(36), primary_key=True, default=lambda: str(uuid.uuid4()))
-    email = db.Column(db.String(255), unique=True, nullable=False, index=True)
-    password_hash = db.Column(db.String(255), nullable=False)
-    display_name = db.Column(db.String(100))
-    created_at = db.Column(db.DateTime, nullable=False, default=lambda: datetime.now(timezone.utc))
-    is_admin = db.Column(db.Boolean, default=False)
-    is_active = db.Column(db.Boolean, default=True, index=True)
-
-    # Account lockout fields for security
-    failed_login_attempts = db.Column(db.Integer, default=0)
-    locked_until = db.Column(db.DateTime, nullable=True)
-
-    # Relationships
-    ai_quotas = db.relationship("AIProviderQuota", backref="user", lazy=True, cascade="all, delete-orphan")
-    usage_records = db.relationship("UsageRecord", backref="user", lazy=True)
-    sessions = db.relationship("AuthSession", backref="user", lazy=True, cascade="all, delete-orphan")
-    # ProjectShare has two foreign keys to User (user_id and granted_by), so specify which one to use
-    shared_projects = db.relationship("ProjectShare", foreign_keys="ProjectShare.user_id", backref="recipient_user", lazy=True, cascade="all, delete-orphan")
-    granted_shares = db.relationship("ProjectShare", foreign_keys="ProjectShare.granted_by", backref="granter_user", lazy=True)
-
-    # Flask-Login required properties
-    @property
-    def is_authenticated(self):
-        """Return True if user is authenticated."""
-        return True
-
-    @property
-    def is_anonymous(self):
-        """Return False (user is not anonymous)."""
-        return False
-
-    def get_id(self):
-        """Return user ID for Flask-Login."""
-        return self.id
-
-    def to_dict(self):
-        """Convert user to dictionary (excluding password hash)."""
-        return {
-            "id": self.id,
-            "email": self.email,
-            "display_name": self.display_name,
-            "created_at": self.created_at.isoformat() if self.created_at else None,
-            "is_admin": self.is_admin,
-            "is_active": self.is_active,
-        }
-
-
-class AIProviderQuota(db.Model):
-    """Per-user AI usage limits for each provider."""
-
-    __tablename__ = "ai_provider_quotas"
-
-    id = db.Column(db.String(36), primary_key=True, default=lambda: str(uuid.uuid4()))
-    user_id = db.Column(db.String(36), db.ForeignKey("users.id"), nullable=False)
-    provider = db.Column(db.String(50), nullable=False)  # openrouter, claude, gemini, lmstudio
-    limit_type = db.Column(db.String(20), nullable=False)  # tokens | requests
-    limit_value = db.Column(db.Integer, nullable=False)  # -1 for unlimited
-    reset_period = db.Column(db.String(20), nullable=False)  # daily | weekly | monthly | unlimited
-    created_at = db.Column(db.DateTime, nullable=False, default=lambda: datetime.now(timezone.utc))
-    updated_at = db.Column(
-        db.DateTime,
-        nullable=False,
-=======
 # Grading Scheme Models (Feature: 003-structured-grading-scheme)
 # ============================================================================
 
@@ -1897,119 +1763,10 @@
     created_at = db.Column(db.DateTime, default=lambda: datetime.now(timezone.utc))
     updated_at = db.Column(
         db.DateTime,
->>>>>>> 0c74bbd7
         default=lambda: datetime.now(timezone.utc),
         onupdate=lambda: datetime.now(timezone.utc),
     )
 
-<<<<<<< HEAD
-    __table_args__ = (db.UniqueConstraint("user_id", "provider", name="unique_user_provider"),)
-
-    def to_dict(self):
-        """Convert to dictionary."""
-        return {
-            "id": self.id,
-            "user_id": self.user_id,
-            "provider": self.provider,
-            "limit_type": self.limit_type,
-            "limit_value": self.limit_value,
-            "reset_period": self.reset_period,
-            "created_at": self.created_at.isoformat() if self.created_at else None,
-            "updated_at": self.updated_at.isoformat() if self.updated_at else None,
-        }
-
-
-class UsageRecord(db.Model):
-    """Audit trail of all AI provider usage."""
-
-    __tablename__ = "usage_records"
-
-    id = db.Column(db.String(36), primary_key=True, default=lambda: str(uuid.uuid4()))
-    user_id = db.Column(db.String(36), db.ForeignKey("users.id"), nullable=False, index=True)
-    provider = db.Column(db.String(50), nullable=False)
-    tokens_consumed = db.Column(db.Integer, nullable=False)
-    timestamp = db.Column(db.DateTime, nullable=False, default=lambda: datetime.now(timezone.utc), index=True)
-    project_id = db.Column(db.String(36))  # Reference to GradingJob (nullable for backward compat)
-    operation_type = db.Column(db.String(50), nullable=False)  # grading | ocr | analysis
-    model_name = db.Column(db.String(100))
-
-    __table_args__ = (
-        db.Index("idx_usage_user_provider_time", "user_id", "provider", "timestamp"),
-        db.Index("idx_usage_project", "project_id"),
-    )
-
-    def to_dict(self):
-        """Convert to dictionary."""
-        return {
-            "id": self.id,
-            "user_id": self.user_id,
-            "provider": self.provider,
-            "tokens_consumed": self.tokens_consumed,
-            "timestamp": self.timestamp.isoformat() if self.timestamp else None,
-            "project_id": self.project_id,
-            "operation_type": self.operation_type,
-            "model_name": self.model_name,
-        }
-
-
-class ProjectShare(db.Model):
-    """Project sharing permissions between users."""
-
-    __tablename__ = "project_shares"
-
-    id = db.Column(db.String(36), primary_key=True, default=lambda: str(uuid.uuid4()))
-    project_id = db.Column(db.String(36), nullable=False)  # Reference to GradingJob
-    user_id = db.Column(db.String(36), db.ForeignKey("users.id"), nullable=False)
-    permission_level = db.Column(db.String(10), nullable=False)  # read | write
-    granted_at = db.Column(db.DateTime, nullable=False, default=lambda: datetime.now(timezone.utc))
-    granted_by = db.Column(db.String(36), db.ForeignKey("users.id"), nullable=False)
-
-    __table_args__ = (
-        db.UniqueConstraint("project_id", "user_id", name="unique_project_share"),
-        db.Index("idx_share_user", "user_id"),
-    )
-
-    def to_dict(self):
-        """Convert to dictionary."""
-        return {
-            "id": self.id,
-            "project_id": self.project_id,
-            "user_id": self.user_id,
-            "permission_level": self.permission_level,
-            "granted_at": self.granted_at.isoformat() if self.granted_at else None,
-            "granted_by": self.granted_by,
-        }
-
-
-class AuthSession(db.Model):
-    """Active user sessions for authentication."""
-
-    __tablename__ = "auth_sessions"
-
-    id = db.Column(db.String(36), primary_key=True, default=lambda: str(uuid.uuid4()))
-    session_id = db.Column(db.String(255), unique=True, nullable=False, index=True)
-    user_id = db.Column(db.String(36), db.ForeignKey("users.id"), nullable=False)
-    created_at = db.Column(db.DateTime, nullable=False, default=lambda: datetime.now(timezone.utc))
-    last_activity = db.Column(db.DateTime, nullable=False, default=lambda: datetime.now(timezone.utc))
-    expires_at = db.Column(db.DateTime, nullable=False, index=True)
-    ip_address = db.Column(db.String(45))  # IPv4/IPv6
-    user_agent = db.Column(db.String(255))
-
-    __table_args__ = (db.Index("idx_session_user", "user_id"),)
-
-    def to_dict(self):
-        """Convert to dictionary."""
-        return {
-            "id": self.id,
-            "session_id": self.session_id,
-            "user_id": self.user_id,
-            "created_at": self.created_at.isoformat() if self.created_at else None,
-            "last_activity": self.last_activity.isoformat() if self.last_activity else None,
-            "expires_at": self.expires_at.isoformat() if self.expires_at else None,
-            "ip_address": self.ip_address,
-            "user_agent": self.user_agent,
-        }
-=======
     # Criterion metadata
     name = db.Column(db.String(255), nullable=False)
     description = db.Column(db.Text)
@@ -2215,5 +1972,4 @@
     for eval_item in evaluations:
         new_total += eval_item.points_awarded
 
-    submission.total_points_earned = new_total
->>>>>>> 0c74bbd7
+    submission.total_points_earned = new_total